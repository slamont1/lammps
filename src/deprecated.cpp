--- conflicted
+++ resolved
@@ -32,16 +32,10 @@
   if (cmd == "DEPRECATED") {
     if (lmp->comm->me == 0) utils::logmesg(lmp, "\nCommand 'DEPRECATED' is a dummy command\n\n");
     return;
-<<<<<<< HEAD
-=======
   } else if (cmd == "box") {
     if (lmp->comm->me == 0)
       utils::logmesg(lmp, "\nThe 'box' command has been removed and will be ignored\n\n");
     return;
-  } else if (cmd == "reset_ids") {
-    if (lmp->comm->me == 0)
-      utils::logmesg(lmp, "\n'reset_ids' has been renamed to 'reset_atom_ids'\n\n");
->>>>>>> 7f4ebaf6
   } else if (utils::strmatch(cmd, "^kim_")) {
     std::string newcmd("kim");
     newcmd += " " + cmd.substr(4);
