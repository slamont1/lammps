/* ----------------------------------------------------------------------
   LAMMPS - Large-scale Atomic/Molecular Massively Parallel Simulator
   www.cs.sandia.gov/~sjplimp/lammps.html
   Steve Plimpton, sjplimp@sandia.gov, Sandia National Laboratories

   Copyright (2003) Sandia Corporation.  Under the terms of Contract
   DE-AC04-94AL85000 with Sandia Corporation, the U.S. Government retains
   certain rights in this software.  This software is distributed under
   the GNU General Public License.

   See the README file in the top-level LAMMPS directory.
------------------------------------------------------------------------- */

/* ------------------------------------------------------------------------
   Contributing authors: Julien Tranchida (SNL)
                         Stan Moore (SNL)
------------------------------------------------------------------------- */

#include "pair_spin_dipole_long.h"
#include <mpi.h>
#include <cmath>
#include <cstring>
#include "atom.h"
#include "comm.h"
#include "neigh_list.h"
#include "fix.h"
#include "force.h"
#include "kspace.h"
#include "math_const.h"
#include "memory.h"
#include "modify.h"
#include "error.h"
#include "update.h"
<<<<<<< HEAD
=======
#include "utils.h"
>>>>>>> 33b14891

using namespace LAMMPS_NS;
using namespace MathConst;

#define EWALD_F   1.12837917
#define EWALD_P   0.3275911
#define A1        0.254829592
#define A2       -0.284496736
#define A3        1.421413741
#define A4       -1.453152027
#define A5        1.061405429

/* ---------------------------------------------------------------------- */

PairSpinDipoleLong::PairSpinDipoleLong(LAMMPS *lmp) : PairSpin(lmp)
{
  ewaldflag = pppmflag = spinflag = 1;

  hbar = force->hplanck/MY_2PI;                 // eV/(rad.THz)
  mub = 9.274e-4;                               // in A.Ang^2
  mu_0 = 785.15;                                // in eV/Ang/A^2
  mub2mu0 = mub * mub * mu_0 / (4.0*MY_PI);     // in eV.Ang^3
  //mub2mu0 = mub * mub * mu_0 / (4.0*MY_PI);   // in eV
  mub2mu0hbinv = mub2mu0 / hbar;                // in rad.THz

}

/* ----------------------------------------------------------------------
   free all arrays
------------------------------------------------------------------------- */

PairSpinDipoleLong::~PairSpinDipoleLong()
{
  if (allocated) {
    memory->destroy(setflag);
    memory->destroy(cut_spin_long);
    memory->destroy(cutsq);
  }
}

/* ----------------------------------------------------------------------
   global settings
------------------------------------------------------------------------- */

void PairSpinDipoleLong::settings(int narg, char **arg)
{
  PairSpin::settings(narg,arg);

  cut_spin_long_global = force->numeric(FLERR,arg[0]);
  
  // reset cutoffs that have been explicitly set
  
  if (allocated) {
    int i,j;
    for (i = 1; i <= atom->ntypes; i++) {
      for (j = i+1; j <= atom->ntypes; j++) {
        if (setflag[i][j]) {
          cut_spin_long[i][j] = cut_spin_long_global;
        }
      }
    }
  }
}

/* ----------------------------------------------------------------------
   set coeffs for one or more type pairs
------------------------------------------------------------------------- */

void PairSpinDipoleLong::coeff(int narg, char **arg)
{
  if (!allocated) allocate();
  
  if (narg != 3)
    error->all(FLERR,"Incorrect args in pair_style command");
  
  int ilo,ihi,jlo,jhi;
  force->bounds(FLERR,arg[0],atom->ntypes,ilo,ihi);
  force->bounds(FLERR,arg[1],atom->ntypes,jlo,jhi);

  double spin_long_cut_one = force->numeric(FLERR,arg[2]);

  int count = 0;
  for (int i = ilo; i <= ihi; i++) {
    for (int j = MAX(jlo,i); j <= jhi; j++) {
      setflag[i][j] = 1;
      cut_spin_long[i][j] = spin_long_cut_one;
      count++;
    }
  }

  if (count == 0) error->all(FLERR,"Incorrect args for pair coefficients");
}

/* ----------------------------------------------------------------------
   init specific to this pair style
------------------------------------------------------------------------- */

void PairSpinDipoleLong::init_style()
{
  PairSpin::init_style();

  // insure use of KSpace long-range solver, set g_ewald

  if (force->kspace == NULL)
    error->all(FLERR,"Pair style requires a KSpace style");

  g_ewald = force->kspace->g_ewald;
}

/* ----------------------------------------------------------------------
   init for one type pair i,j and corresponding j,i
------------------------------------------------------------------------- */

double PairSpinDipoleLong::init_one(int i, int j)
{
  if (setflag[i][j] == 0) error->all(FLERR,"All pair coeffs are not set");
  
  cut_spin_long[j][i] = cut_spin_long[i][j];
  
  return cut_spin_long_global;
}

/* ----------------------------------------------------------------------
   extract the larger cutoff if "cut" or "cut_coul"
------------------------------------------------------------------------- */

void *PairSpinDipoleLong::extract(const char *str, int &dim)
{
  if (strcmp(str,"cut") == 0) {
    dim = 0;
    return (void *) &cut_spin_long_global;
  } else if (strcmp(str,"cut_coul") == 0) {
    dim = 0;
    return (void *) &cut_spin_long_global;
  } else if (strcmp(str,"ewald_order") == 0) {
    ewald_order = 0;
    ewald_order |= 1<<1;
    ewald_order |= 1<<3;
    dim = 0;
    return (void *) &ewald_order;
  } else if (strcmp(str,"ewald_mix") == 0) {
    dim = 0;
    return (void *) &mix_flag;
  }
  return NULL;
}

/* ---------------------------------------------------------------------- */

void PairSpinDipoleLong::compute(int eflag, int vflag)
{
  int i,j,ii,jj,inum,jnum,itype,jtype;  
  double r,rinv,r2inv,rsq;
  double grij,expm2,t,erfc;
  double evdwl,ecoul;
  double bij[4];
  double xi[3],rij[3],eij[3];
  double spi[4],spj[4];
  double fi[3],fmi[3];
  double local_cut2;
  double pre1,pre2,pre3;
  int *ilist,*jlist,*numneigh,**firstneigh;  

  evdwl = ecoul = 0.0;
  if (eflag || vflag) ev_setup(eflag,vflag);
  else evflag = vflag_fdotr = 0;

  double **x = atom->x;
  double **f = atom->f;
  double **fm = atom->fm;
  double **sp = atom->sp;       
  int *type = atom->type;  
  int nlocal = atom->nlocal;  
  int newton_pair = force->newton_pair;

  inum = list->inum;
  ilist = list->ilist;
  numneigh = list->numneigh;
  firstneigh = list->firstneigh;

  pre1 = 2.0 * g_ewald / MY_PIS;
  pre2 = 4.0 * pow(g_ewald,3.0) / MY_PIS;
  pre3 = 8.0 * pow(g_ewald,5.0) / MY_PIS;

  // computation of the exchange interaction
  // loop over atoms and their neighbors

  for (ii = 0; ii < inum; ii++) {
    i = ilist[ii];
    xi[0] = x[i][0];
    xi[1] = x[i][1];
    xi[2] = x[i][2];
    jlist = firstneigh[i];
    jnum = numneigh[i]; 
    spi[0] = sp[i][0]; 
    spi[1] = sp[i][1]; 
    spi[2] = sp[i][2];
    spi[3] = sp[i][3];
    itype = type[i];

    for (jj = 0; jj < jnum; jj++) {
      j = jlist[jj];
      j &= NEIGHMASK;
      jtype = type[j];

      spj[0] = sp[j][0]; 
      spj[1] = sp[j][1]; 
      spj[2] = sp[j][2]; 
      spj[3] = sp[j][3]; 

      evdwl = 0.0;

      fi[0] = fi[1] = fi[2] = 0.0;
      fmi[0] = fmi[1] = fmi[2] = 0.0;
      bij[0] = bij[1] = bij[2] = bij[3] = 0.0;
     
      rij[0] = x[j][0] - xi[0];
      rij[1] = x[j][1] - xi[1];
      rij[2] = x[j][2] - xi[2];
      rsq = rij[0]*rij[0] + rij[1]*rij[1] + rij[2]*rij[2];
      rinv = 1.0/sqrt(rsq);
      eij[0] = rij[0]*rinv;
      eij[1] = rij[1]*rinv;
      eij[2] = rij[2]*rinv;

      local_cut2 = cut_spin_long[itype][jtype]*cut_spin_long[itype][jtype];

      if (rsq < local_cut2) {
        r2inv = 1.0/rsq;

        r = sqrt(rsq);
        grij = g_ewald * r;
        expm2 = exp(-grij*grij);
        t = 1.0 / (1.0 + EWALD_P*grij);
        erfc = t * (A1+t*(A2+t*(A3+t*(A4+t*A5)))) * expm2;

        bij[0] = erfc * rinv;
        bij[1] = (bij[0] + pre1*expm2) * r2inv;
        bij[2] = (3.0*bij[1] + pre2*expm2) * r2inv;
        bij[3] = (5.0*bij[2] + pre3*expm2) * r2inv;

        compute_long(i,j,eij,bij,fmi,spi,spj);
        compute_long_mech(i,j,eij,bij,fmi,spi,spj);
      }

      // force accumulation

      f[i][0] += fi[0];  
      f[i][1] += fi[1];           
      f[i][2] += fi[2];
      fm[i][0] += fmi[0];        
      fm[i][1] += fmi[1];                 
      fm[i][2] += fmi[2];

      if (newton_pair || j < nlocal) {
        f[j][0] -= fi[0];        
        f[j][1] -= fi[1];                 
        f[j][2] -= fi[2];
      }

      if (eflag) {
        if (rsq <= local_cut2) {
          evdwl -= spi[0]*fmi[0] + spi[1]*fmi[1] + 
            spi[2]*fmi[2];
          evdwl *= hbar;
        }
      } else evdwl = 0.0;


      if (evflag) ev_tally_xyz(i,j,nlocal,newton_pair,
          evdwl,ecoul,fi[0],fi[1],fi[2],rij[0],rij[1],rij[2]);

    }
  }
}

/* ----------------------------------------------------------------------
   update the pair interaction fmi acting on the spin ii
------------------------------------------------------------------------- */

void PairSpinDipoleLong::compute_single_pair(int ii, double fmi[3])
{
  int j,jj,jnum,itype,jtype,ntypes; 
  int k,locflag;
  int *jlist,*numneigh,**firstneigh;  
  double r,rinv,r2inv,rsq,grij,expm2,t,erfc;
  double local_cut2,pre1,pre2,pre3;
  double bij[4],xi[3],rij[3],eij[3],spi[4],spj[4];

  int *type = atom->type;  
  double **x = atom->x;
  double **sp = atom->sp;       
  double **fm_long = atom->fm_long;

  numneigh = list->numneigh;
  firstneigh = list->firstneigh;
  
  // check if interaction applies to type of ii

  itype = type[ii];
  ntypes = atom->ntypes;
  locflag = 0;
  k = 1;
  while (k <= ntypes) {
    if (k <= itype) {
      if (setflag[k][itype] == 1) {
        locflag =1;
        break;
      }
      k++;
    } else if (k > itype) {
      if (setflag[itype][k] == 1) {
        locflag =1;
        break;
      }
      k++;
    } else error->all(FLERR,"Wrong type number");
  }

  // if interaction applies to type ii,
  // locflag = 1 and compute pair interaction

  if (locflag == 1) {

    pre1 = 2.0 * g_ewald / MY_PIS;
    pre2 = 4.0 * pow(g_ewald,3.0) / MY_PIS;
    pre3 = 8.0 * pow(g_ewald,5.0) / MY_PIS;

    // computation of the exchange interaction
    // loop over neighbors of atom i
      
    xi[0] = x[ii][0];
    xi[1] = x[ii][1];
    xi[2] = x[ii][2];
    spi[0] = sp[ii][0]; 
    spi[1] = sp[ii][1]; 
    spi[2] = sp[ii][2];
    spi[3] = sp[ii][3];
    jlist = firstneigh[ii];
    jnum = numneigh[ii]; 
    //itype = type[i];

    for (jj = 0; jj < jnum; jj++) {
      j = jlist[jj];
      j &= NEIGHMASK;
      jtype = type[j];

      spj[0] = sp[j][0]; 
      spj[1] = sp[j][1]; 
      spj[2] = sp[j][2]; 
      spj[3] = sp[j][3]; 

      fmi[0] = fmi[1] = fmi[2] = 0.0;
      bij[0] = bij[1] = bij[2] = bij[3] = 0.0;
     
      rij[0] = x[j][0] - xi[0];
      rij[1] = x[j][1] - xi[1];
      rij[2] = x[j][2] - xi[2];
      rsq = rij[0]*rij[0] + rij[1]*rij[1] + rij[2]*rij[2];
      rinv = 1.0/sqrt(rsq);
      eij[0] = rij[0]*rinv;
      eij[1] = rij[1]*rinv;
      eij[2] = rij[2]*rinv;

      local_cut2 = cut_spin_long[itype][jtype]*cut_spin_long[itype][jtype];

      if (rsq < local_cut2) {
        r2inv = 1.0/rsq;

        r = sqrt(rsq);
        grij = g_ewald * r;
        expm2 = exp(-grij*grij);
        t = 1.0 / (1.0 + EWALD_P*grij);
        erfc = t * (A1+t*(A2+t*(A3+t*(A4+t*A5)))) * expm2;

        bij[0] = erfc * rinv;
        bij[1] = (bij[0] + pre1*expm2) * r2inv;
        bij[2] = (3.0*bij[1] + pre2*expm2) * r2inv;
        bij[3] = (5.0*bij[2] + pre3*expm2) * r2inv;

        compute_long(ii,j,eij,bij,fmi,spi,spj);
      }
    }

    // adding the kspace components to fm
    
    fmi[0] += fm_long[ii][0];
    fmi[1] += fm_long[ii][1];
    fmi[2] += fm_long[ii][2];
  }
}

/* ----------------------------------------------------------------------
   compute dipolar interaction between spins i and j
------------------------------------------------------------------------- */

void PairSpinDipoleLong::compute_long(int /* i */, int /* j */, double eij[3], 
    double bij[4], double fmi[3], double spi[4], double spj[4])
{
  double sjeij,pre;
  double b1,b2,gigj;

  gigj = spi[3] * spj[3];
  pre = gigj*mub2mu0hbinv;
  sjeij = spj[0]*eij[0] + spj[1]*eij[1] + spj[2]*eij[2];

  b1 = bij[1];
  b2 = bij[2];

  fmi[0] += pre * (b2 * sjeij * eij[0] - b1 * spj[0]);
  fmi[1] += pre * (b2 * sjeij * eij[1] - b1 * spj[1]);
  fmi[2] += pre * (b2 * sjeij * eij[2] - b1 * spj[2]);
}

/* ----------------------------------------------------------------------
   compute the mechanical force due to the dipolar interaction between 
   atom i and atom j
------------------------------------------------------------------------- */

void PairSpinDipoleLong::compute_long_mech(int /* i */, int /* j */, double eij[3],
    double bij[4], double fi[3], double spi[3], double spj[3])
{
  double sisj,sieij,sjeij,b2,b3;
  double g1,g2,g1b2_g2b3,gigj,pre;

  gigj = spi[3] * spj[3];
  pre = gigj*mub2mu0;
  sisj = spi[0]*spj[0] + spi[1]*spj[1] + spi[2]*spj[2];
  sieij = spi[0]*eij[0] + spi[1]*eij[1] + spi[2]*eij[2];
  sjeij = spj[0]*eij[0] + spj[1]*eij[1] + spj[2]*eij[2];

  b2 = bij[2];
  b3 = bij[3];
  g1 = sisj;
  g2 = -sieij*sjeij;
  g1b2_g2b3 = g1*b2 + g2*b3;

  fi[0] += pre * (eij[0] * g1b2_g2b3 + b2 * (sjeij*spi[0] + sieij*spj[0]));
  fi[1] += pre * (eij[1] * g1b2_g2b3 + b2 * (sjeij*spi[1] + sieij*spj[1]));
  fi[2] += pre * (eij[2] * g1b2_g2b3 + b2 * (sjeij*spi[2] + sieij*spj[2]));
}


/* ----------------------------------------------------------------------
   allocate all arrays
------------------------------------------------------------------------- */

void PairSpinDipoleLong::allocate()
{
  allocated = 1;
  int n = atom->ntypes;

  memory->create(setflag,n+1,n+1,"pair:setflag");
  for (int i = 1; i <= n; i++)
    for (int j = i; j <= n; j++)
      setflag[i][j] = 0;

  memory->create(cut_spin_long,n+1,n+1,"pair/spin/long:cut_spin_long");
  memory->create(cutsq,n+1,n+1,"pair/spin/long:cutsq");
}

/* ----------------------------------------------------------------------
   proc 0 writes to restart file
------------------------------------------------------------------------- */

void PairSpinDipoleLong::write_restart(FILE *fp)
{
  write_restart_settings(fp);

  int i,j;
  for (i = 1; i <= atom->ntypes; i++) {
    for (j = i; j <= atom->ntypes; j++) {
      fwrite(&setflag[i][j],sizeof(int),1,fp);
      if (setflag[i][j]) {
        fwrite(&cut_spin_long[i][j],sizeof(int),1,fp);
      }
    }
  }
}

/* ----------------------------------------------------------------------
   proc 0 reads from restart file, bcasts
------------------------------------------------------------------------- */

void PairSpinDipoleLong::read_restart(FILE *fp)
{
  read_restart_settings(fp);

  allocate();

  int i,j;
  int me = comm->me;
  for (i = 1; i <= atom->ntypes; i++) {
    for (j = i; j <= atom->ntypes; j++) {
      if (me == 0) utils::sfread(FLERR,&setflag[i][j],sizeof(int),1,fp,NULL,error);
      MPI_Bcast(&setflag[i][j],1,MPI_INT,0,world);
      if (setflag[i][j]) {
        if (me == 0) {
          utils::sfread(FLERR,&cut_spin_long[i][j],sizeof(int),1,fp,NULL,error);
        }
        MPI_Bcast(&cut_spin_long[i][j],1,MPI_INT,0,world);
      }
    }
  }
}

/* ----------------------------------------------------------------------
   proc 0 writes to restart file
------------------------------------------------------------------------- */

void PairSpinDipoleLong::write_restart_settings(FILE *fp)
{
  fwrite(&cut_spin_long_global,sizeof(double),1,fp);
  fwrite(&mix_flag,sizeof(int),1,fp);
}

/* ----------------------------------------------------------------------
   proc 0 reads from restart file, bcasts
------------------------------------------------------------------------- */

void PairSpinDipoleLong::read_restart_settings(FILE *fp)
{
  if (comm->me == 0) {
    utils::sfread(FLERR,&cut_spin_long_global,sizeof(double),1,fp,NULL,error);
    utils::sfread(FLERR,&mix_flag,sizeof(int),1,fp,NULL,error);
  }
  MPI_Bcast(&cut_spin_long_global,1,MPI_DOUBLE,0,world);
  MPI_Bcast(&mix_flag,1,MPI_INT,0,world);
}<|MERGE_RESOLUTION|>--- conflicted
+++ resolved
@@ -31,10 +31,7 @@
 #include "modify.h"
 #include "error.h"
 #include "update.h"
-<<<<<<< HEAD
-=======
 #include "utils.h"
->>>>>>> 33b14891
 
 using namespace LAMMPS_NS;
 using namespace MathConst;
