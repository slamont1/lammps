--- conflicted
+++ resolved
@@ -799,14 +799,10 @@
   LAMMPS *lmp = (LAMMPS *) ptr;
 
   BEGIN_CAPTURE
-<<<<<<< HEAD
-  lmp->error->all(FLERR,"Library function lammps_gather_atoms() not compatible with -DLAMMPS_BIGBIG");
-=======
   {
     lmp->error->all(FLERR,"Library function lammps_gather_atoms() "
                     "is not compatible with -DLAMMPS_BIGBIG");
   }
->>>>>>> 5e3fe197
   END_CAPTURE
 }
 #else
@@ -944,14 +940,10 @@
   LAMMPS *lmp = (LAMMPS *) ptr;
 
   BEGIN_CAPTURE
-<<<<<<< HEAD
-  lmp->error->all(FLERR,"Library function lammps_gather_atoms_concat() not compatible with -DLAMMPS_BIGBIG");
-=======
   {
     lmp->error->all(FLERR,"Library function lammps_gather_atoms_concat() "
                     "is not compatible with -DLAMMPS_BIGBIG");
   }
->>>>>>> 5e3fe197
   END_CAPTURE
 }
 #else
@@ -1108,14 +1100,10 @@
   LAMMPS *lmp = (LAMMPS *) ptr;
 
   BEGIN_CAPTURE
-<<<<<<< HEAD
-  lmp->error->all(FLERR,"Library function lammps_gather_atoms_subset() not compatible with -DLAMMPS_BIGBIG");
-=======
   {
     lmp->error->all(FLERR,"Library function lammps_gather_atoms_subset() "
                     "is not compatible with -DLAMMPS_BIGBIG");
   }
->>>>>>> 5e3fe197
   END_CAPTURE
 }
 #else
@@ -1261,14 +1249,10 @@
   LAMMPS *lmp = (LAMMPS *) ptr;
 
   BEGIN_CAPTURE
-<<<<<<< HEAD
-  lmp->error->all(FLERR,"Library function lammps_scatter_atoms() not compatible with -DLAMMPS_BIGBIG");
-=======
   {
     lmp->error->all(FLERR,"Library function lammps_scatter_atoms() "
                     "is not compatible with -DLAMMPS_BIGBIG");
   }
->>>>>>> 5e3fe197
   END_CAPTURE
 }
 #else
@@ -1394,14 +1378,10 @@
   LAMMPS *lmp = (LAMMPS *) ptr;
 
   BEGIN_CAPTURE
-<<<<<<< HEAD
-  lmp->error->all(FLERR,"Library function lammps_scatter_atoms_subset() not compatible with -DLAMMPS_BIGBIG");
-=======
   {
     lmp->error->all(FLERR,"Library function lammps_scatter_atoms_subset() "
                     "is not compatible with -DLAMMPS_BIGBIG");
   }
->>>>>>> 5e3fe197
   END_CAPTURE
 }
 #else
