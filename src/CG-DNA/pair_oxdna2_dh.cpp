// clang-format off
/* ----------------------------------------------------------------------
   LAMMPS - Large-scale Atomic/Molecular Massively Parallel Simulator
   https://www.lammps.org/, Sandia National Laboratories
   Steve Plimpton, sjplimp@sandia.gov

   Copyright (2003) Sandia Corporation.  Under the terms of Contract
   DE-AC04-94AL85000 with Sandia Corporation, the U.S. Government retains
   certain rights in this software.  This software is distributed under
   the GNU General Public License.

   See the README file in the top-level LAMMPS directory.
------------------------------------------------------------------------- */
/* ----------------------------------------------------------------------
   Contributing author: Oliver Henrich (University of Strathclyde, Glasgow)
------------------------------------------------------------------------- */

#include "pair_oxdna2_dh.h"

#include "atom.h"
#include "comm.h"
#include "error.h"
#include "force.h"
#include "math_extra.h"
#include "memory.h"
#include "neigh_list.h"

#include <cmath>
#include <cstring>

using namespace LAMMPS_NS;

/* ---------------------------------------------------------------------- */

PairOxdna2Dh::PairOxdna2Dh(LAMMPS *lmp) : Pair(lmp)
{
  single_enable = 0;
  writedata = 1;
}

/* ---------------------------------------------------------------------- */

PairOxdna2Dh::~PairOxdna2Dh()
{
  if (allocated) {

    memory->destroy(setflag);
    memory->destroy(cutsq);

    memory->destroy(qeff_dh_pf);

    memory->destroy(kappa_dh);
    memory->destroy(b_dh);
    memory->destroy(cut_dh_ast);
    memory->destroy(cutsq_dh_ast);
    memory->destroy(cut_dh_c);
    memory->destroy(cutsq_dh_c);

  }
}

/* ----------------------------------------------------------------------
    compute vector COM-sugar-phosphate backbone interaction site in oxDNA2
------------------------------------------------------------------------- */
void PairOxdna2Dh::compute_interaction_sites(double e1[3],
  double e2[3], double /*e3*/[3], double r[3])
{
  double d_cs_x=-0.34, d_cs_y=+0.3408;

  r[0] = d_cs_x*e1[0] + d_cs_y*e2[0];
  r[1] = d_cs_x*e1[1] + d_cs_y*e2[1];
  r[2] = d_cs_x*e1[2] + d_cs_y*e2[2];
}

/* ----------------------------------------------------------------------
   compute function for oxDNA pair interactions
   s=sugar-phosphate backbone site, b=base site, st=stacking site
------------------------------------------------------------------------- */

void PairOxdna2Dh::compute(int eflag, int vflag)
{
  double delf[3],delta[3],deltb[3]; // force, torque increment;;
  double rtmp_s[3],delr[3];
  double evdwl,fpair,factor_lj;
  double r,rsq,rinv;
  // vectors COM-backbone sites in lab frame
  double ra_cs[3],rb_cs[3];

  // Cartesian unit vectors in lab frame
  double ax[3],ay[3],az[3];
  double bx[3],by[3],bz[3];

  double **x = atom->x;
  double **f = atom->f;
  double **torque = atom->torque;
  int *type = atom->type;

  int nlocal = atom->nlocal;
  int newton_pair = force->newton_pair;
  int *alist,*blist,*numneigh,**firstneigh;
  double *special_lj = force->special_lj;
<<<<<<< HEAD

  AtomVecEllipsoid *avec = (AtomVecEllipsoid *) atom->style_match("ellipsoid");
  AtomVecEllipsoid::Bonus *bonus = avec->bonus;
  int *ellipsoid = atom->ellipsoid;
=======
>>>>>>> e3222a4b

  int a,b,ia,ib,anum,bnum,atype,btype;

  evdwl = 0.0;
  ev_init(eflag,vflag);

  anum = list->inum;
  alist = list->ilist;
  numneigh = list->numneigh;
  firstneigh = list->firstneigh;

  // n(x/y/z)_xtrct = extracted local unit vectors from oxdna_excv
  int dim;
  nx_xtrct = (double **) force->pair->extract("nx",dim);
  ny_xtrct = (double **) force->pair->extract("ny",dim);
  nz_xtrct = (double **) force->pair->extract("nz",dim);

  // loop over pair interaction neighbors of my atoms

  for (ia = 0; ia < anum; ia++) {

    a = alist[ia];
    atype = type[a];

    ax[0] = nx_xtrct[a][0];
    ax[1] = nx_xtrct[a][1];
    ax[2] = nx_xtrct[a][2];
    ay[0] = ny_xtrct[a][0];
    ay[1] = ny_xtrct[a][1];
    ay[2] = ny_xtrct[a][2];
    az[0] = nz_xtrct[a][0];
    az[1] = nz_xtrct[a][1];
    az[2] = nz_xtrct[a][2];

    // vector COM-backbone site a
    compute_interaction_sites(ax,ay,az,ra_cs);

    rtmp_s[0] = x[a][0] + ra_cs[0];
    rtmp_s[1] = x[a][1] + ra_cs[1];
    rtmp_s[2] = x[a][2] + ra_cs[2];

    blist = firstneigh[a];
    bnum = numneigh[a];

    for (ib = 0; ib < bnum; ib++) {

      b = blist[ib];
      factor_lj = special_lj[sbmask(b)]; // = 0 for nearest neighbors
      b &= NEIGHMASK;
      btype = type[b];

      bx[0] = nx_xtrct[b][0];
      bx[1] = nx_xtrct[b][1];
      bx[2] = nx_xtrct[b][2];
      by[0] = ny_xtrct[b][0];
      by[1] = ny_xtrct[b][1];
      by[2] = ny_xtrct[b][2];
      bz[0] = nz_xtrct[b][0];
      bz[1] = nz_xtrct[b][1];
      bz[2] = nz_xtrct[b][2];

      // vector COM-backbone site b
      compute_interaction_sites(bx,by,bz,rb_cs);

      // vector backbone site b to a
      delr[0] = rtmp_s[0] - x[b][0] - rb_cs[0];
      delr[1] = rtmp_s[1] - x[b][1] - rb_cs[1];
      delr[2] = rtmp_s[2] - x[b][2] - rb_cs[2];
      rsq = delr[0]*delr[0] + delr[1]*delr[1] + delr[2]*delr[2];

      if (rsq <= cutsq_dh_c[atype][btype]) {

        r = sqrt(rsq);
        rinv = 1.0/r;

        if (r <= cut_dh_ast[atype][btype]) {

          fpair = qeff_dh_pf[atype][btype] * exp(-kappa_dh[atype][btype] * r) *
                  (kappa_dh[atype][btype] + rinv) * rinv * rinv;

          if (eflag) {
            evdwl = qeff_dh_pf[atype][btype] * exp(-kappa_dh[atype][btype]*r) * rinv;
          }

        }
        else {

          fpair = 2.0 * b_dh[atype][btype] * (cut_dh_c[atype][btype] - r) * rinv;

          if (eflag) {
            evdwl = b_dh[atype][btype] * (r - cut_dh_c[atype][btype]) * (r - cut_dh_c[atype][btype]);
          }

        }

        // knock out nearest-neighbor interaction between adjacent backbone sites
        fpair *= factor_lj;
        evdwl *= factor_lj;

        delf[0] = delr[0] * fpair;
        delf[1] = delr[1] * fpair;
        delf[2] = delr[2] * fpair;

        // apply force and torque to each of 2 atoms

        if (newton_pair || a < nlocal) {

          f[a][0] += delf[0];
          f[a][1] += delf[1];
          f[a][2] += delf[2];

          MathExtra::cross3(ra_cs,delf,delta);

          torque[a][0] += delta[0];
          torque[a][1] += delta[1];
          torque[a][2] += delta[2];

        }

        if (newton_pair || b < nlocal) {

          f[b][0] -= delf[0];
          f[b][1] -= delf[1];
          f[b][2] -= delf[2];

          MathExtra::cross3(rb_cs,delf,deltb);

          torque[b][0] -= deltb[0];
          torque[b][1] -= deltb[1];
          torque[b][2] -= deltb[2];

        }


        // increment energy and virial
        // NOTE: The virial is calculated on the 'molecular' basis.
        // (see G. Ciccotti and J.P. Ryckaert, Comp. Phys. Rep. 4, 345-392 (1986))

        if (evflag) ev_tally_xyz(a,b,nlocal,newton_pair,evdwl,0.0,
            delf[0],delf[1],delf[2],x[a][0]-x[b][0],x[a][1]-x[b][1],x[a][2]-x[b][2]);

      }

    }
  }
}

/* ----------------------------------------------------------------------
   allocate all arrays
------------------------------------------------------------------------- */

void PairOxdna2Dh::allocate()
{
  allocated = 1;
  int n = atom->ntypes;

  memory->create(setflag,n+1,n+1,"pair:setflag");
  for (int i = 1; i <= n; i++)
    for (int j = i; j <= n; j++)
      setflag[i][j] = 0;

  memory->create(cutsq,n+1,n+1,"pair:cutsq");

  memory->create(kappa_dh,n+1,n+1,"pair:kappa_dh");
  memory->create(qeff_dh_pf,n+1,n+1,"pair:qeff_dh_pf");

  memory->create(b_dh,n+1,n+1,"pair:b_dh");
  memory->create(cut_dh_ast,n+1,n+1,"pair:cut_dh_ast");
  memory->create(cutsq_dh_ast,n+1,n+1,"pair:cutsq_dh_ast");
  memory->create(cut_dh_c,n+1,n+1,"pair:cut_dh_c");
  memory->create(cutsq_dh_c,n+1,n+1,"pair:cutsq_dh_c");
}

/* ----------------------------------------------------------------------
   global settings
------------------------------------------------------------------------- */

void PairOxdna2Dh::settings(int narg, char **/*arg*/)
{
  if (narg != 0) error->all(FLERR,"Illegal pair_style command");
}

/* ----------------------------------------------------------------------
   set coeffs for one or more type pairs
------------------------------------------------------------------------- */

void PairOxdna2Dh::coeff(int narg, char **arg)
{
  int count;

  if (narg != 5) error->all(FLERR,"Incorrect args for pair coefficients in oxdna2/dh");
  if (!allocated) allocate();

  int ilo,ihi,jlo,jhi;
  utils::bounds(FLERR,arg[0],1,atom->ntypes,ilo,ihi,error);
  utils::bounds(FLERR,arg[1],1,atom->ntypes,jlo,jhi,error);

  count = 0;

  double T, rhos_dh_one, qeff_dh_one;

  T = utils::numeric(FLERR,arg[2],false,lmp);
  rhos_dh_one = utils::numeric(FLERR,arg[3],false,lmp);
  qeff_dh_one  = utils::numeric(FLERR,arg[4],false,lmp);

  double lambda_dh_one, kappa_dh_one, qeff_dh_pf_one;
  double b_dh_one, cut_dh_ast_one, cut_dh_c_one;

  // Debye length and inverse Debye length

  /*
  NOTE:
    The numerical factor is the Debye length in s.u.
    lambda(T = 300 K = 0.1) =
    sqrt(eps_0 * eps_r * k_B * T/(2 * N_A * e^2 * 1000 mol/m^3))
          * 1/oxDNA_energy_unit
    (see B. Snodin et al., J. Chem. Phys. 142, 234901 (2015).)

  We use
    eps_0 = vacuum permittivity = 8.854187817e-12 F/m
    eps_r = relative permittivity of water = 80
    k_B = Boltzmann constant = 1.3806485279e-23 J/K
    T = absolute temperature = 300 K
    N_A = Avogadro constant = 6.02214085774e23 / mol
    e = elementary charge = 1.6021766208e-19 C
    oxDNA_length_unit = 8.518e-10 m
  */

  lambda_dh_one = 0.3616455075438555*sqrt(T/0.1/rhos_dh_one);
  kappa_dh_one = 1.0/lambda_dh_one;

  // prefactor in DH interaction containing qeff^2

  /*
    NOTE:
      The numerical factor is
      qeff_dh_pf = e^2/(4 * pi * eps_0 * eps_r)
                    * 1/(oxDNA_energy_unit * oxDNA_length_unit)
      (see B. Snodin et al., J. Chem. Phys. 142, 234901 (2015).)

    In addition to the above units we use
      oxDNA_energy_unit = 4.142e-20 J
  */

  qeff_dh_pf_one = 0.08173808693529228*qeff_dh_one*qeff_dh_one;

  // smoothing parameters - determined through continuity and differentiability

  cut_dh_ast_one = 3.0*lambda_dh_one;

  b_dh_one = -(exp(-cut_dh_ast_one/lambda_dh_one) * qeff_dh_pf_one * qeff_dh_pf_one *
      (cut_dh_ast_one + lambda_dh_one) * (cut_dh_ast_one + lambda_dh_one))/
      (-4.0 * cut_dh_ast_one * cut_dh_ast_one * cut_dh_ast_one *
      lambda_dh_one * lambda_dh_one * qeff_dh_pf_one);

  cut_dh_c_one =  cut_dh_ast_one * (qeff_dh_pf_one*cut_dh_ast_one +
      3.0*qeff_dh_pf_one * lambda_dh_one)/
      (qeff_dh_pf_one * (cut_dh_ast_one+lambda_dh_one));

  for (int i = ilo; i <= ihi; i++) {
    for (int j = MAX(jlo,i); j <= jhi; j++) {

      kappa_dh[i][j] = kappa_dh_one;
      qeff_dh_pf[i][j] = qeff_dh_pf_one;
      b_dh[i][j] = b_dh_one;
      cut_dh_ast[i][j] = cut_dh_ast_one;
      cut_dh_c[i][j] = cut_dh_c_one;

      setflag[i][j] = 1;
      count++;
    }
  }

  if (count == 0) error->all(FLERR,"Incorrect args for pair coefficients in oxdna2/dh");
}

/* ----------------------------------------------------------------------
   neighbor callback to inform pair style of neighbor list to use regular
------------------------------------------------------------------------- */

void PairOxdna2Dh::init_list(int id, NeighList *ptr)
{
  if (id == 0) list = ptr;
  if (id  > 0) error->all(FLERR,"Respa not supported");
}


/* ----------------------------------------------------------------------
   init for one type pair i,j and corresponding j,i
------------------------------------------------------------------------- */

double PairOxdna2Dh::init_one(int i, int j)
{
  if (setflag[i][j] == 0) {
    error->all(FLERR,"Coefficient mixing not defined in oxDNA");
  }
  if (offset_flag) {
    error->all(FLERR,"Offset not supported in oxDNA");
  }

  kappa_dh[j][i] = kappa_dh[i][j];
  qeff_dh_pf[j][i] = qeff_dh_pf[i][j];

  b_dh[j][i] = b_dh[i][j];

  cut_dh_ast[j][i] = cut_dh_ast[i][j];
  cut_dh_c[j][i] = cut_dh_c[i][j];

  cutsq_dh_ast[i][j] = cut_dh_ast[i][j]*cut_dh_ast[i][j];
  cutsq_dh_ast[j][i] = cutsq_dh_ast[i][j];

  cutsq_dh_c[i][j] = cut_dh_c[i][j]*cut_dh_c[i][j];
  cutsq_dh_c[j][i] = cutsq_dh_c[i][j];

  // set the master list distance cutoff
  return cut_dh_c[i][j];
}

/* ----------------------------------------------------------------------
   proc 0 writes to restart file
------------------------------------------------------------------------- */

void PairOxdna2Dh::write_restart(FILE *fp)
{
  write_restart_settings(fp);

  int i,j;
  for (i = 1; i <= atom->ntypes; i++)
    for (j = i; j <= atom->ntypes; j++) {
      fwrite(&setflag[i][j],sizeof(int),1,fp);
      if (setflag[i][j]) {

        fwrite(&kappa_dh[i][j],sizeof(double),1,fp);
        fwrite(&qeff_dh_pf[i][j],sizeof(double),1,fp);
        fwrite(&b_dh[i][j],sizeof(double),1,fp);
        fwrite(&cut_dh_ast[i][j],sizeof(double),1,fp);
        fwrite(&cut_dh_c[i][j],sizeof(double),1,fp);

    }
  }
}

/* ----------------------------------------------------------------------
   proc 0 reads from restart file, bcasts
------------------------------------------------------------------------- */

void PairOxdna2Dh::read_restart(FILE *fp)
{
  read_restart_settings(fp);
  allocate();

  int i,j;
  int me = comm->me;
  for (i = 1; i <= atom->ntypes; i++)
    for (j = i; j <= atom->ntypes; j++) {
      if (me == 0) utils::sfread(FLERR,&setflag[i][j],sizeof(int),1,fp,nullptr,error);
      MPI_Bcast(&setflag[i][j],1,MPI_INT,0,world);
      if (setflag[i][j]) {
        if (me == 0) {

          utils::sfread(FLERR,&kappa_dh[i][j],sizeof(double),1,fp,nullptr,error);
          utils::sfread(FLERR,&qeff_dh_pf[i][j],sizeof(double),1,fp,nullptr,error);
          utils::sfread(FLERR,&b_dh[i][j],sizeof(double),1,fp,nullptr,error);
          utils::sfread(FLERR,&cut_dh_ast[i][j],sizeof(double),1,fp,nullptr,error);
          utils::sfread(FLERR,&cut_dh_c[i][j],sizeof(double),1,fp,nullptr,error);

        }

        MPI_Bcast(&kappa_dh[i][j],1,MPI_DOUBLE,0,world);
        MPI_Bcast(&qeff_dh_pf[i][j],1,MPI_DOUBLE,0,world);
        MPI_Bcast(&b_dh[i][j],1,MPI_DOUBLE,0,world);
        MPI_Bcast(&cut_dh_ast[i][j],1,MPI_DOUBLE,0,world);
        MPI_Bcast(&cut_dh_c[i][j],1,MPI_DOUBLE,0,world);

      }
    }
}

/* ----------------------------------------------------------------------
   proc 0 writes to restart file
------------------------------------------------------------------------- */

void PairOxdna2Dh::write_restart_settings(FILE *fp)
{
  fwrite(&offset_flag,sizeof(int),1,fp);
  fwrite(&mix_flag,sizeof(int),1,fp);
  fwrite(&tail_flag,sizeof(int),1,fp);
}

/* ----------------------------------------------------------------------
   proc 0 reads from restart file, bcasts
------------------------------------------------------------------------- */

void PairOxdna2Dh::read_restart_settings(FILE *fp)
{
  int me = comm->me;
  if (me == 0) {
    utils::sfread(FLERR,&offset_flag,sizeof(int),1,fp,nullptr,error);
    utils::sfread(FLERR,&mix_flag,sizeof(int),1,fp,nullptr,error);
    utils::sfread(FLERR,&tail_flag,sizeof(int),1,fp,nullptr,error);
  }
  MPI_Bcast(&offset_flag,1,MPI_INT,0,world);
  MPI_Bcast(&mix_flag,1,MPI_INT,0,world);
  MPI_Bcast(&tail_flag,1,MPI_INT,0,world);
}

/* ----------------------------------------------------------------------
   proc 0 writes to data file
------------------------------------------------------------------------- */

void PairOxdna2Dh::write_data(FILE *fp)
{
  for (int i = 1; i <= atom->ntypes; i++)
    fprintf(fp,"%d\
         %g %g\
         %g %g %g\
         \n",i,
        kappa_dh[i][i],qeff_dh_pf[i][i],
        b_dh[i][i],cut_dh_ast[i][i],cut_dh_c[i][i]);
}

/* ----------------------------------------------------------------------
   proc 0 writes all pairs to data file
------------------------------------------------------------------------- */

void PairOxdna2Dh::write_data_all(FILE *fp)
{
  for (int i = 1; i <= atom->ntypes; i++)
    for (int j = i; j <= atom->ntypes; j++)
      fprintf(fp,"%d %d\
         %g %g\
         %g %g %g\
         \n",i,j,
        kappa_dh[i][j],qeff_dh_pf[i][j],
        b_dh[i][j],cut_dh_ast[i][j],cut_dh_c[i][j]);
}

/* ---------------------------------------------------------------------- */

void *PairOxdna2Dh::extract(const char *str, int &dim)
{
  dim = 2;

  if (strcmp(str,"kappa_dh") == 0) return (void *) kappa_dh;
  if (strcmp(str,"qeff_dh_pf") == 0) return (void *) qeff_dh_pf;
  if (strcmp(str,"b_dh") == 0) return (void *) b_dh;
  if (strcmp(str,"cut_dh_ast") == 0) return (void *) cut_dh_ast;
  if (strcmp(str,"cut_dh_c") == 0) return (void *) cut_dh_c;

  return nullptr;
}<|MERGE_RESOLUTION|>--- conflicted
+++ resolved
@@ -99,13 +99,6 @@
   int newton_pair = force->newton_pair;
   int *alist,*blist,*numneigh,**firstneigh;
   double *special_lj = force->special_lj;
-<<<<<<< HEAD
-
-  AtomVecEllipsoid *avec = (AtomVecEllipsoid *) atom->style_match("ellipsoid");
-  AtomVecEllipsoid::Bonus *bonus = avec->bonus;
-  int *ellipsoid = atom->ellipsoid;
-=======
->>>>>>> e3222a4b
 
   int a,b,ia,ib,anum,bnum,atype,btype;
 
