--- conflicted
+++ resolved
@@ -257,13 +257,11 @@
   else if (strcmp(force->pair_style, "lj/cut/coul/cut/dielectric") == 0)
     efield_pair = (dynamic_cast<PairLJCutCoulCutDielectric *>( force->pair))->efield;
   else if (strcmp(force->pair_style, "lj/cut/coul/cut/dielectric/omp") == 0)
-<<<<<<< HEAD
-    efield_pair = ((PairLJCutCoulCutDielectric *) force->pair)->efield;
-  else if (strcmp(force->pair_style, "lj/cut/coul/debye/dielectric") == 0)
-    efield_pair = ((PairLJCutCoulDebyeDielectric *)force->pair)->efield;
-=======
     efield_pair = (dynamic_cast<PairLJCutCoulCutDielectric *>( force->pair))->efield;
->>>>>>> 2ff8ac0c
+  else if (strcmp(force->pair_style,"lj/cut/coul/debye/dielectric") == 0)
+    efield_pair = (dynamic_cast<PairLJCutCoulDebyeDielectric *>( force->pair))->efield;
+  else if (strcmp(force->pair_style,"lj/cut/coul/debye/dielectric/omp") == 0)
+    efield_pair = (dynamic_cast<PairLJCutCoulDebyeDielectric *>( force->pair))->efield;
   else if (strcmp(force->pair_style, "coul/long/dielectric") == 0)
     efield_pair = (dynamic_cast<PairCoulLongDielectric *>( force->pair))->efield;
   else if (strcmp(force->pair_style, "coul/cut/dielectric") == 0)
