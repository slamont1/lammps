---
<<<<<<< HEAD
lammps_version: 8 Apr 2021
date_generated: Wed Apr 21 09:14:10 2021
epsilon: 1e-11
=======
lammps_version: 24 Aug 2020
date_generated: Tue Sep 15 09:44:24 202
epsilon: 5e-11
>>>>>>> 998b7652
skip_tests: omp
prerequisites: ! |
  pair reax/c
  fix qeq/reax
pre_commands: ! |
  echo screen
  variable newton_pair delete
  variable newton_pair index on
  atom_modify     map array
  units           real
  atom_style      charge
  lattice         diamond 3.77
  region          box block 0 2 0 2 0 2
  create_box      3 box
  create_atoms    1 box
  displace_atoms  all random 0.1 0.1 0.1 623426
  mass            1 1.0
  mass            2 12.0
  mass            3 16.0
  set type 1 type/fraction 2 0.5 998877
  set type 2 type/fraction 3 0.5 887766
  set type 1 charge  0.00
  set type 2 charge  0.01
  set type 3 charge -0.01
  velocity all create 100 4534624 loop geom
post_commands: ! |
  fix qeq all qeq/reax 1 0.0 8.0 1.0e-20 reax/c
  pair_modify nofdotr
input_file: in.empty
pair_style: reax/c NULL checkqeq yes
pair_coeff: ! |
  * * ffield.reax.mattsson H C O
extract: ! ""
natoms: 64
init_vdwl: -3296.3503506624793
init_coul: -327.06551252279587
init_stress: ! |2-
   3.0523786192092821e+03  3.0876898599834703e+03  3.2008340933315003e+03 -9.2310133390813661e+01 -2.9719470139173262e+02 -8.6006991065711546e+01
init_forces: ! |2
    1 -8.8484559491557889e+01 -2.5824737864578637e+01  1.0916228789487674e+02
    2 -1.1227736122976223e+02 -1.8092349731667611e+02 -2.2420586526896261e+02
    3 -1.7210817575849026e+02  1.8292439782308702e+02  1.3552618819720569e+01
    4  3.2997500231085198e+01 -5.1076027616185407e+01  9.0475628837095513e+01
    5  1.8144778146274791e+02  1.6797701000587452e+01 -8.1725507301127038e+01
    6  1.3634094180728110e+02 -3.0056789474000180e+02  2.9661495129805971e+01
    7 -5.3287158661291762e+01 -1.2872927610192625e+02 -1.6347871108897493e+02
    8 -1.5334883257588757e+02  4.0171483324130726e+01  1.5317461163040997e+02
    9  1.8364155867634079e+01  8.1986572088186804e+01  2.8272397798081524e+01
   10  8.4246730110712534e+01  1.4177487113456962e+02  1.2330079878579957e+02
   11 -4.3218423112520902e+01  6.5551082199289709e+01  1.3464882148706636e+02
   12 -9.7317470492933836e+01 -2.6234999414154014e+01  7.2277941881646539e+00
   13 -6.3183329836753863e+01 -4.7368101002971272e+01 -3.7592654029315028e+01
   14  7.8642975316486172e+01 -6.7997612991897427e+01 -9.9044775614596048e+01
   15 -6.6373732796038979e+01  2.1787558547532143e+02  8.0103149369093387e+01
   16  1.9216166082224373e+02  5.3228015320734826e+01  6.6260214054210593e+01
   17  1.4496007689503062e+02 -3.9700923044583718e+01 -9.7503851828130053e+01
   18 -4.4989550233790240e+01 -1.9360605894359739e+02  1.1274792197022482e+02
   19  2.6657528138945770e+02  3.7189510796650950e+02 -3.3847307488287697e+02
   20 -7.6341040242469418e+01 -8.8478925962203348e+01  1.3557778212060649e+00
   21 -7.1188591900926752e+01 -5.1591439985136624e+01 -1.2279442803769274e+02
   22  1.5504836733039957e+02 -1.3094504458746073e+02  8.1474408030760628e+01
   23  7.8015302036861655e+01 -1.3272310040521637e+01 -2.2771427736544169e+01
   24 -2.0546718065741098e+02  2.1611071031053456e+02 -1.2423208053538966e+02
   25 -1.1402686646199034e+02  1.9100238121128132e+02 -8.3504908417580012e+01
   26  2.8663576552098777e+02 -2.1773884754170604e+02  2.3144300100087472e+02
   27 -6.3247409025611177e+01  6.9122196748087063e+01  1.8606936744368775e+02
   28 -3.5426011055935223e+00  3.8764809029451868e+01  3.2874001946768942e+01
   29 -7.1069178571876577e+01  3.5485903180427719e+01  2.7311648896320207e+01
   30 -1.7036987830119904e+02 -1.9851827590031277e+02 -1.1511401829123538e+02
   31 -1.3970409889743334e+02  1.6660943915628047e+02 -1.2913930522474701e+02
   32  2.7179130444112268e+01 -6.0169059447629913e+01 -1.7669495182022038e+02
   33 -6.2659679124099597e+01 -6.4422131921795355e+01  6.4150928205326579e+01
   34 -2.2119065265693539e+01  1.0450386886830508e+02 -7.3998379587547845e+01
   35  2.6982987783286296e+02 -2.1519317040003412e+02  1.3051628460669610e+02
   36  1.0368628874516664e+02  1.8817377639779619e+02 -1.9748944223870336e+02
   37 -1.8009522406836993e+02  1.2993653092243849e+02 -6.3523043394051776e+01
   38 -2.9571205878459978e+02  1.0441609933482223e+02  1.5582204859042619e+02
   39  8.7398805727029284e+01 -6.0025559644669258e+01  2.2209742009837157e+01
   40  2.0540672579010824e+01 -1.0735874009092363e+02  5.8655918369892206e+01
   41 -5.8895846271372314e+01  1.1852345624639781e+01 -6.6147257724570267e+01
   42 -9.6895512314642531e+01  3.8928741136688728e+01 -7.5791929957116224e+01
   43  2.2476051812062417e+02  9.5505204283237461e+01  1.2309042240718740e+02
   44  8.9817373579488645e+01 -1.0616333580628948e+02 -8.6321519086255435e+01
   45  1.7202629662584396e+01  1.2890307246697839e+02  5.2916171301068474e+01
   46  1.3547783972601877e+01 -2.9276223331260056e+01  2.2187412696867373e+01
   47  3.3389762514712238e+01 -1.9217585014965047e+02 -6.9956213241088250e+01
   48  7.3631720332112678e+01 -2.0953007324688525e+02 -2.3183566221404714e+01
   49 -3.7589944473227274e+02 -2.4083165714763936e+01  1.0770339502610540e+02
   50  3.8603083564823841e+01 -7.3616481568799330e+01  9.0414065019644596e+01
   51  1.3736420686706188e+02 -1.0204157331506994e+02  1.5813725581150808e+02
   52 -1.0797257051087823e+02  1.1876975735151167e+02 -1.3295758126486243e+02
   53 -5.3807540206295343e+01  3.3259462625854701e+02 -3.8426833263045523e-03
   54 -1.0690184616186750e+01  6.2820270853646399e+01  1.8343158343321130e+02
   55  1.1231900459987581e+02 -1.7906654831317169e+02  7.6533681064340868e+01
   56 -4.1027190034916586e+01 -1.4085413191133767e+02  3.7483064289953241e+01
   57  9.9904315214040494e+01  7.0938939080461637e+01 -6.8654961257661526e+01
   58 -2.7563642882026745e+01 -6.7445498717142405e+00 -1.8442640542823220e+01
   59 -6.6628933617875404e+01  1.0613066354110040e+02  8.7736153919831665e+01
   60 -1.7748415247439002e+01  6.3757605316872542e+01 -1.5086907478326543e+02
   61 -3.3560907195791366e+01 -1.0076987083174089e+02 -7.4536106106935804e+01
   62  1.5883428926665005e+01 -5.8433760297908881e+00  2.8392494016034949e+01
   63  1.3294494001298790e+02 -1.2724568063770238e+02 -6.4886848316806251e+01
   64  1.0738157273930990e+02  1.2062173788161539e+02  7.4541400611710785e+01
run_vdwl: -3296.346882377749
run_coul: -327.0653995073912
run_stress: ! |2-
   3.0523824138350801e+03  3.0876910136734191e+03  3.2008348843495064e+03 -9.2310681174629309e+01 -2.9719286551009412e+02 -8.6004906282204530e+01
run_forces: ! |2
    1 -8.8486129396001530e+01 -2.5824483374473200e+01  1.0916517213634106e+02
    2 -1.1227648453173390e+02 -1.8093214754186130e+02 -2.2420118533940351e+02
    3 -1.7210894875994978e+02  1.8292263268451674e+02  1.3551979435686128e+01
    4  3.2999405001009400e+01 -5.1077312719545837e+01  9.0478579144069556e+01
    5  1.8144963583123214e+02  1.6798391906831810e+01 -8.1723378082075570e+01
    6  1.3640835897739447e+02 -3.0059507544862095e+02  2.9594750460783345e+01
    7 -5.3287619129789434e+01 -1.2872953167026759e+02 -1.6348317368624129e+02
    8 -1.5334990952322434e+02  4.0171746946780843e+01  1.5317542403106131e+02
    9  1.8362961213927143e+01  8.1984428717784240e+01  2.8273598253027259e+01
   10  8.4245458094789043e+01  1.4177227430519346e+02  1.2329899933660965e+02
   11 -4.3217035356344425e+01  6.5547850976510759e+01  1.3463983671946417e+02
   12 -9.7319343004573113e+01 -2.6236499899232278e+01  7.2232061905742402e+00
   13 -6.3184735475530402e+01 -4.7368090836538087e+01 -3.7590268076036111e+01
   14  7.8642680121803949e+01 -6.7994653297646451e+01 -9.9042134233434069e+01
   15 -6.6371195967082812e+01  2.1787700653339664e+02  8.0102624694807375e+01
   16  1.9215832443892597e+02  5.3231888618093969e+01  6.6253846562695060e+01
   17  1.4496126989603110e+02 -3.9700366098757236e+01 -9.7506725874209394e+01
   18 -4.4989211400008614e+01 -1.9360716191976445e+02  1.1274798810455862e+02
   19  2.6657546213782740e+02  3.7189369483257695e+02 -3.3847202166068041e+02
   20 -7.6352829159880940e+01 -8.8469178952301604e+01  1.3384778817072185e+00
   21 -7.1188597560667418e+01 -5.1592404200740091e+01 -1.2279357314243519e+02
   22  1.5504965184741241e+02 -1.3094582932680530e+02  8.1473922626938005e+01
   23  7.8017376001392932e+01 -1.3263023728607561e+01 -2.2771654676273968e+01
   24 -2.0547634460482246e+02  2.1612342044348730e+02 -1.2423651650061706e+02
   25 -1.1402944116091903e+02  1.9100648219391277e+02 -8.3505645569845370e+01
   26  2.8664542299410533e+02 -2.1774609219880716e+02  2.3144720166994406e+02
   27 -6.3243843868043058e+01  6.9123801262965287e+01  1.8607035157681673e+02
   28 -3.5444604841998397e+00  3.8760531647714473e+01  3.2869123667281691e+01
   29 -7.1069494158179211e+01  3.5486459158760582e+01  2.7311657876181052e+01
   30 -1.7037059987992399e+02 -1.9851840131669357e+02 -1.1511410156295636e+02
   31 -1.3970663440086005e+02  1.6660841802305004e+02 -1.2914070628112796e+02
   32  2.7179939937138421e+01 -6.0162678551485520e+01 -1.7668459764117443e+02
   33 -6.2659124615698168e+01 -6.4421915847941506e+01  6.4151176691093482e+01
   34 -2.2118740875419455e+01  1.0450303589341144e+02 -7.3997370482692972e+01
   35  2.6987081482968875e+02 -2.1523754104000355e+02  1.3052736086179604e+02
   36  1.0368798521815546e+02  1.8816694370725344e+02 -1.9748485159172904e+02
   37 -1.8012152564003850e+02  1.2997662140302853e+02 -6.3547259053587844e+01
   38 -2.9571525697590829e+02  1.0441941743734590e+02  1.5582112543442358e+02
   39  8.7399620724575271e+01 -6.0025787992411296e+01  2.2209357601282150e+01
   40  2.0541458171950978e+01 -1.0735817059033016e+02  5.8656280350524312e+01
   41 -5.8893965304899972e+01  1.1850504754314887e+01 -6.6138932259022468e+01
   42 -9.6894702780992375e+01  3.8926449644174816e+01 -7.5794133002764795e+01
   43  2.2475651760389383e+02  9.5503072846836503e+01  1.2308683766845400e+02
   44  8.9821846939843113e+01 -1.0615882525757857e+02 -8.6326896770189890e+01
   45  1.7193681344342288e+01  1.2889564928820627e+02  5.2922372841252404e+01
   46  1.3549091739280335e+01 -2.9276447091757490e+01  2.2187152043656496e+01
   47  3.3389460345593179e+01 -1.9217121673024420e+02 -6.9954603582952544e+01
   48  7.3644268618852777e+01 -2.0953201921822830e+02 -2.3192562071413263e+01
   49 -3.7593958318941031e+02 -2.4028439106859878e+01  1.0779151134441000e+02
   50  3.8603926624328551e+01 -7.3615255297989435e+01  9.0412505212292402e+01
   51  1.3736689552214156e+02 -1.0204490780187869e+02  1.5814099219652564e+02
   52 -1.0797151154267746e+02  1.1876989597626186e+02 -1.3296150756377074e+02
   53 -5.3843453069456601e+01  3.3257024143956789e+02 -2.3416395383762278e-02
   54 -1.0678049522667429e+01  6.2807424617056625e+01  1.8344969045860523e+02
   55  1.1232135576105661e+02 -1.7906994470561881e+02  7.6534265234548187e+01
   56 -4.1035945990527679e+01 -1.4084577238065071e+02  3.7489705598247994e+01
   57  9.9903872061946174e+01  7.0936213558024505e+01 -6.8656338416452527e+01
   58 -2.7563844572724122e+01 -6.7426705471926862e+00 -1.8442803060445037e+01
   59 -6.6637290503389451e+01  1.0613630918459926e+02  8.7741455199772943e+01
   60 -1.7749706497437369e+01  6.3756413885635943e+01 -1.5086911682892705e+02
   61 -3.3559889608749941e+01 -1.0076809277084803e+02 -7.4536003122046253e+01
   62  1.5883833834736409e+01 -5.8439916924703503e+00  2.8393403991146936e+01
   63  1.3294237052896716e+02 -1.2724619636183070e+02 -6.4882384014219085e+01
   64  1.0738250214938944e+02  1.2062290362868877e+02  7.4541927445529211e+01
...<|MERGE_RESOLUTION|>--- conflicted
+++ resolved
@@ -1,13 +1,7 @@
 ---
-<<<<<<< HEAD
 lammps_version: 8 Apr 2021
 date_generated: Wed Apr 21 09:14:10 2021
 epsilon: 1e-11
-=======
-lammps_version: 24 Aug 2020
-date_generated: Tue Sep 15 09:44:24 202
-epsilon: 5e-11
->>>>>>> 998b7652
 skip_tests: omp
 prerequisites: ! |
   pair reax/c
@@ -35,7 +29,6 @@
   velocity all create 100 4534624 loop geom
 post_commands: ! |
   fix qeq all qeq/reax 1 0.0 8.0 1.0e-20 reax/c
-  pair_modify nofdotr
 input_file: in.empty
 pair_style: reax/c NULL checkqeq yes
 pair_coeff: ! |
