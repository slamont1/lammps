--- conflicted
+++ resolved
@@ -93,14 +93,11 @@
       flag_skip = utils::inumeric(FLERR,arg[iarg+1],false,lmp);
       skip = utils::inumeric(FLERR,arg[iarg+2],false,lmp);
       iarg += 3;
-<<<<<<< HEAD
-=======
-        } else if (strcmp(arg[iarg],"fcrit") == 0) {
+    } else if (strcmp(arg[iarg],"fcrit") == 0) {
       if (iarg+2 > narg) error->all(FLERR,"Illegal fix bond/dynamic command");
       flag_fcrit = 1;
       f_critical = utils::numeric(FLERR,arg[iarg+1],false,lmp);
       iarg += 2;
->>>>>>> 66960c21
     } else error->all(FLERR,"Illegal fix bond/rupturess command");
   }
 
