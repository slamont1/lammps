--- conflicted
+++ resolved
@@ -453,19 +453,6 @@
 }
 
 /* ----------------------------------------------------------------------
-<<<<<<< HEAD
-   one instance per minimize style in style_minimize.h
-------------------------------------------------------------------------- */
-
-template <typename T>
-Min *Update::minimize_creator(LAMMPS *lmp)
-{
-  return new T(lmp);
-}
-
-/* ----------------------------------------------------------------------
-=======
->>>>>>> e3222a4b
    reset timestep called from input script
 ------------------------------------------------------------------------- */
 
@@ -483,11 +470,7 @@
 
 void Update::reset_timestep(bigint newstep)
 {
-<<<<<<< HEAD
-  if (newstep < 0) error->all(FLERR,"Timestep must be >= 0");
-=======
   if (newstep < 0) error->all(FLERR, "Timestep must be >= 0");
->>>>>>> e3222a4b
 
   bigint oldstep = ntimestep;
   ntimestep = newstep;
@@ -511,11 +494,7 @@
 
   for (const auto &ifix : modify->get_fix_list())
     if (ifix->time_depend)
-<<<<<<< HEAD
-      error->all(FLERR, "Cannot reset timestep with time-dependent fix {} defined",ifix->style);
-=======
       error->all(FLERR, "Cannot reset timestep with time-dependent fix {} defined", ifix->style);
->>>>>>> e3222a4b
 
   // reset eflag/vflag global so no commands will think eng/virial are current
 
