--- conflicted
+++ resolved
@@ -313,15 +313,9 @@
   for (i = 0; i < nlocal; i++) {
     if (num_bond[i] == 0) continue;
     for (j = 0; j < num_bond[i]; j++) {
-<<<<<<< HEAD
-      if (bond_type[i][j] == btype) {
-        fbd[i][j] = bond_atom[i][j]; // ADD OPTION FOR INCLUDING OUTSIDE ATOMS OR NOT DIRECTLY
-      }
-=======
        if (bond_type[i][j] == btype) {
         fbd[i][j] = bond_atom[i][j]; // ADD OPTION FOR INCLUDING OUTSIDE ATOMS OR NOT DIRECTLY
        }
->>>>>>> 99df7d2b
     }
   }
 
