/* ----------------------------------------------------------------------
   LAMMPS - Large-scale Atomic/Molecular Massively Parallel Simulator
   http://lammps.sandia.gov, Sandia National Laboratories
   Steve Plimpton, sjplimp@sandia.gov

   Copyright (2003) Sandia Corporation.  Under the terms of Contract
   DE-AC04-94AL85000 with Sandia Corporation, the U.S. Government retains
   certain rights in this software.  This software is distributed under
   the GNU General Public License.

   See the README file in the top-level LAMMPS directory.
------------------------------------------------------------------------- */

/* ----------------------------------------------------------------------
   Contributing author: Timothy Sirk (ARL)
------------------------------------------------------------------------- */

// lmptype.h must be first b/c this file uses MAXBIGINT and includes mpi.h
// due to OpenMPI bug which sets INT64_MAX via its mpi.h
//   before lmptype.h can set flags to insure it is done correctly

#include "read_dump.h"
#include <mpi.h>
#include <cstring>
#include <string>
#include "reader.h"
#include "style_reader.h"
#include "atom.h"
#include "atom_vec.h"
#include "update.h"
#include "domain.h"
#include "comm.h"
#include "force.h"
#include "irregular.h"
#include "error.h"
#include "memory.h"
#include "utils.h"

using namespace LAMMPS_NS;

#define CHUNK 16384

// also in reader_native.cpp

enum{ID,TYPE,X,Y,Z,VX,VY,VZ,Q,IX,IY,IZ,FX,FY,FZ};
enum{UNSET,NOSCALE_NOWRAP,NOSCALE_WRAP,SCALE_NOWRAP,SCALE_WRAP};
enum{NOADD,YESADD,KEEPADD};

/* ---------------------------------------------------------------------- */

ReadDump::ReadDump(LAMMPS *lmp) : Pointers(lmp)
{
  MPI_Comm_rank(world,&me);
  MPI_Comm_size(world,&nprocs);

  dimension = domain->dimension;
  triclinic = domain->triclinic;

  nfile = 0;
  files = NULL;

  nnew = maxnew = 0;
  nfield = 0;
  fieldtype = NULL;
  fieldlabel = NULL;
  fields = NULL;
  buf = NULL;

  int n = strlen("native") + 1;
  readerstyle = new char[n];
  strcpy(readerstyle,"native");

  nreader = 0;
  readers = NULL;
  nsnapatoms = NULL;
  clustercomm = MPI_COMM_NULL;
<<<<<<< HEAD
=======
  filereader = 0;
  parallel = 0;
>>>>>>> 5e3fe197
}

/* ---------------------------------------------------------------------- */

ReadDump::~ReadDump()
{
  for (int i = 0; i < nfile; i++) delete [] files[i];
  delete [] files;
  for (int i = 0; i < nfield; i++) delete [] fieldlabel[i];
  delete [] fieldlabel;
  delete [] fieldtype;
  delete [] readerstyle;

  memory->destroy(fields);
  memory->destroy(buf);

  for (int i = 0; i < nreader; i++) delete readers[i];
  delete [] readers;
  delete [] nsnapatoms;

  MPI_Comm_free(&clustercomm);
}

/* ---------------------------------------------------------------------- */

void ReadDump::command(int narg, char **arg)
{
  if (domain->box_exist == 0)
    error->all(FLERR,"Read_dump command before simulation box is defined");

  if (narg < 2) error->all(FLERR,"Illegal read_dump command");

  store_files(1,&arg[0]);
  bigint nstep = force->bnumeric(FLERR,arg[1]);

  int nremain = narg - 2;
  if (nremain) nremain = fields_and_keywords(nremain,&arg[narg-nremain]);
  else nremain = fields_and_keywords(0,NULL);
  if (nremain) setup_reader(nremain,&arg[narg-nremain]);
  else setup_reader(0,NULL);

  // find the snapshot and read/bcast/process header info

  if (me == 0 && screen) fprintf(screen,"Scanning dump file ...\n");

  bigint ntimestep = seek(nstep,1);
  if (ntimestep < 0)
    error->all(FLERR,"Dump file does not contain requested snapshot");
  header(1);

  // reset timestep to nstep

  update->reset_timestep(nstep);

  // counters

  // read in the snapshot and reset system

  if (me == 0 && screen)
    fprintf(screen,"Reading snapshot from dump file ...\n");

  bigint natoms_prev = atom->natoms;
  atoms();

  if (filereader)
    for (int i = 0; i < nreader; i++)
      readers[i]->close_file();

  // print out stats

  bigint nsnap_all,npurge_all,nreplace_all,ntrim_all,nadd_all;

  bigint tmp = 0;
  if (filereader)
    for (int i = 0; i < nreader; i++)
      tmp += nsnapatoms[i];
  MPI_Allreduce(&tmp,&nsnap_all,1,MPI_LMP_BIGINT,MPI_SUM,world);

  tmp = npurge;
  MPI_Allreduce(&tmp,&npurge_all,1,MPI_LMP_BIGINT,MPI_SUM,world);
  tmp = nreplace;
  MPI_Allreduce(&tmp,&nreplace_all,1,MPI_LMP_BIGINT,MPI_SUM,world);
  tmp = ntrim;
  MPI_Allreduce(&tmp,&ntrim_all,1,MPI_LMP_BIGINT,MPI_SUM,world);
  tmp = nadd;
  MPI_Allreduce(&tmp,&nadd_all,1,MPI_LMP_BIGINT,MPI_SUM,world);

  domain->print_box("  ");

  if (me == 0) {
    if (screen) {
      fprintf(screen,"  " BIGINT_FORMAT " atoms before read\n",natoms_prev);
      fprintf(screen,"  " BIGINT_FORMAT " atoms in snapshot\n",nsnap_all);
      fprintf(screen,"  " BIGINT_FORMAT " atoms purged\n",npurge_all);
      fprintf(screen,"  " BIGINT_FORMAT " atoms replaced\n",nreplace_all);
      fprintf(screen,"  " BIGINT_FORMAT " atoms trimmed\n",ntrim_all);
      fprintf(screen,"  " BIGINT_FORMAT " atoms added\n",nadd_all);
      fprintf(screen,"  " BIGINT_FORMAT " atoms after read\n",atom->natoms);
    }
    if (logfile) {
      fprintf(logfile,"  " BIGINT_FORMAT " atoms before read\n",natoms_prev);
      fprintf(logfile,"  " BIGINT_FORMAT " atoms in snapshot\n",nsnap_all);
      fprintf(logfile,"  " BIGINT_FORMAT " atoms purged\n",npurge_all);
      fprintf(logfile,"  " BIGINT_FORMAT " atoms replaced\n",nreplace_all);
      fprintf(logfile,"  " BIGINT_FORMAT " atoms trimmed\n",ntrim_all);
      fprintf(logfile,"  " BIGINT_FORMAT " atoms added\n",nadd_all);
      fprintf(logfile,"  " BIGINT_FORMAT " atoms after read\n",atom->natoms);
    }
  }
}

/* ---------------------------------------------------------------------- */

void ReadDump::store_files(int nstr, char **str)
{
  nfile = nstr;
  files = new char*[nfile];

  // either all or none of files must have '%' wild-card

  for (int i = 0; i < nfile; i++) {
    int n = strlen(str[i]) + 1;
    files[i] = new char[n];
    strcpy(files[i],str[i]);

    if (i == 0) {
      if (strchr(files[i],'%')) multiproc = 1;
      else multiproc = 0;
    } else {
      if (multiproc && !strchr(files[i],'%'))
        error->all(FLERR,"All read_dump files must be serial or parallel");
      if (!multiproc && strchr(files[i],'%'))
        error->all(FLERR,"All read_dump files must be serial or parallel");
    }
  }
}

/* ---------------------------------------------------------------------- */

void ReadDump::setup_reader(int narg, char **arg)
{
  // setup serial or parallel file reading
  // multiproc = 0: only one file to read from, only proc 0 is a reader
  // multiproc_nfile >= nprocs: every proc reads one or more files
  // multiproc_nfile < nprocs: multiproc_nfile readers, create clusters
  // see read_dump.h for explanation of these variables

  if (multiproc == 0) {
    nreader = 1;
    firstfile = -1;
    MPI_Comm_dup(world,&clustercomm);
  } else if (multiproc_nfile >= nprocs) {
    firstfile = static_cast<int> ((bigint) me * multiproc_nfile/nprocs);
    int lastfile = static_cast<int> ((bigint) (me+1) * multiproc_nfile/nprocs);
    nreader = lastfile - firstfile;
    MPI_Comm_split(world,me,0,&clustercomm);
  } else if (multiproc_nfile < nprocs) {
    nreader = 1;
    int icluster = static_cast<int> ((bigint) me * multiproc_nfile/nprocs);
    firstfile = icluster;
    MPI_Comm_split(world,icluster,0,&clustercomm);
  }

  MPI_Comm_rank(clustercomm,&me_cluster);
  MPI_Comm_size(clustercomm,&nprocs_cluster);
  if (me_cluster == 0) filereader = 1;
  else filereader = 0;

  readers = new Reader*[nreader];
  nsnapatoms = new bigint[nreader];

  // create Nreader reader classes per reader
  // match readerstyle to options in style_reader.h

  if (0) return;        // dummy line to enable else-if macro expansion

#define READER_CLASS
#define ReaderStyle(key,Class) \
  else if (strcmp(readerstyle,#key) == 0) { \
    for (int i = 0; i < nreader; i++) \
      readers[i] = new Class(lmp); \
  }
#include "style_reader.h"
#undef READER_CLASS

  // unrecognized style

  else error->all(FLERR,utils::check_packages_for_style("reader",readerstyle,lmp).c_str());

  if (utils::strmatch(readerstyle,"^adios")) {
      // everyone is a reader with adios
      parallel = 1;
      filereader = 1;
  }

  // pass any arguments to readers

  if (narg > 0 && filereader)
    for (int i = 0; i < nreader; i++)
      readers[i]->settings(narg,arg);
}

/* ----------------------------------------------------------------------
   seek Nrequest timestep in one or more dump files
   if exact = 1, must find exactly Nrequest
   if exact = 0, find first step >= Nrequest
   return matching ntimestep or -1 if did not find a match
------------------------------------------------------------------------- */

bigint ReadDump::seek(bigint nrequest, int exact)
{
  int ifile,eofflag;
  bigint ntimestep;

  // proc 0 finds the timestep in its first reader

<<<<<<< HEAD
  if (me == 0) {
=======
  if (me == 0 || parallel) {
>>>>>>> 5e3fe197

    // exit file loop when dump timestep >= nrequest
    // or files exhausted

    for (ifile = 0; ifile < nfile; ifile++) {
      ntimestep = -1;
      if (multiproc) {
        char *ptr = strchr(files[ifile],'%');
        char *multiname = new char[strlen(files[ifile]) + 16];
        *ptr = '\0';
        sprintf(multiname,"%s%d%s",files[ifile],0,ptr+1);
        *ptr = '%';
        readers[0]->open_file(multiname);
        delete [] multiname;
      } else readers[0]->open_file(files[ifile]);

      while (1) {
        eofflag = readers[0]->read_time(ntimestep);
        if (eofflag) break;
        if (ntimestep >= nrequest) break;
        readers[0]->skip();
      }

      if (ntimestep >= nrequest) break;
      readers[0]->close_file();
    }

    currentfile = ifile;
    if (ntimestep < nrequest) ntimestep = -1;
    if (exact && ntimestep != nrequest) ntimestep = -1;
  }

<<<<<<< HEAD
  // proc 0 broadcasts timestep and currentfile to all procs

  MPI_Bcast(&ntimestep,1,MPI_LMP_BIGINT,0,world);
  MPI_Bcast(&currentfile,1,MPI_INT,0,world);
=======
  if (!parallel) {
    // proc 0 broadcasts timestep and currentfile to all procs

    MPI_Bcast(&ntimestep,1,MPI_LMP_BIGINT,0,world);
    MPI_Bcast(&currentfile,1,MPI_INT,0,world);
  }
>>>>>>> 5e3fe197

  // if ntimestep < 0:
  // all filereader procs close all their files and return

  if (ntimestep < 0) {
    if (filereader)
      for (int i = 0; i < nreader; i++)
        readers[i]->close_file();
    return ntimestep;
  }

  // for multiproc mode:
  // all filereader procs search for same ntimestep in currentfile

  if (multiproc && filereader) {
    for (int i = 0; i < nreader; i++) {
      if (me == 0 && i == 0) continue;    // proc 0, reader 0 already found it
      char *ptr = strchr(files[currentfile],'%');
      char *multiname = new char[strlen(files[currentfile]) + 16];
      *ptr = '\0';
      sprintf(multiname,"%s%d%s",files[currentfile],firstfile+i,ptr+1);
      *ptr = '%';
      readers[i]->open_file(multiname);
      delete [] multiname;

      bigint step;
      while (1) {
        eofflag = readers[i]->read_time(step);
        if (eofflag) break;
        if (step == ntimestep) break;
        readers[i]->skip();
      }

      if (eofflag)
        error->one(FLERR,"Read dump parallel files "
                   "do not all have same timestep");
    }
  }

  return ntimestep;
}

/* ----------------------------------------------------------------------
   find next matching snapshot in one or more dump files
   Ncurrent = current timestep from last snapshot
   Nlast = match no timestep bigger than Nlast
   Nevery = only match timesteps that are a multiple of Nevery
   Nskip = skip every this many timesteps
   return matching ntimestep or -1 if did not find a match
------------------------------------------------------------------------- */

bigint ReadDump::next(bigint ncurrent, bigint nlast, int nevery, int nskip)
{
  int ifile,eofflag;
  bigint ntimestep;

  // proc 0 finds the timestep in its first reader

<<<<<<< HEAD
  if (me == 0) {
=======
  if (me == 0 || parallel) {
>>>>>>> 5e3fe197

    // exit file loop when dump timestep matches all criteria
    // or files exhausted

    int iskip = 0;

    for (ifile = currentfile; ifile < nfile; ifile++) {
      ntimestep = -1;
      if (ifile != currentfile) {
        if (multiproc) {
          char *ptr = strchr(files[ifile],'%');
          char *multiname = new char[strlen(files[ifile]) + 16];
          *ptr = '\0';
          sprintf(multiname,"%s%d%s",files[ifile],0,ptr+1);
          *ptr = '%';
          readers[0]->open_file(multiname);
          delete [] multiname;
        } else readers[0]->open_file(files[ifile]);
      }

      while (1) {
        eofflag = readers[0]->read_time(ntimestep);
        if (eofflag) break;
        if (ntimestep > nlast) break;
        if (ntimestep <= ncurrent) {
          readers[0]->skip();
          continue;
        }
        if (iskip == nskip) iskip = 0;
        iskip++;
        if (nevery && ntimestep % nevery) readers[0]->skip();
        else if (iskip < nskip) readers[0]->skip();
        else break;
      }

      if (eofflag) readers[0]->close_file();
      else break;
    }

    currentfile = ifile;
    if (eofflag) ntimestep = -1;
    if (ntimestep <= ncurrent) ntimestep = -1;
    if (ntimestep > nlast) ntimestep = -1;
  }

<<<<<<< HEAD
  // proc 0 broadcasts timestep and currentfile to all procs

  MPI_Bcast(&ntimestep,1,MPI_LMP_BIGINT,0,world);
  MPI_Bcast(&currentfile,1,MPI_INT,0,world);
=======
  if (!parallel) {
    // proc 0 broadcasts timestep and currentfile to all procs

    MPI_Bcast(&ntimestep,1,MPI_LMP_BIGINT,0,world);
    MPI_Bcast(&currentfile,1,MPI_INT,0,world);
  }
>>>>>>> 5e3fe197

  // if ntimestep < 0:
  // all filereader procs close all their files and return

  if (ntimestep < 0) {
<<<<<<< HEAD
    for (int i = 0; i < nreader; i++)
      readers[i]->close_file();
=======
    if (filereader)
      for (int i = 0; i < nreader; i++)
        readers[i]->close_file();
>>>>>>> 5e3fe197
    return ntimestep;
  }

  // for multiproc mode:
  // all filereader procs search for same ntimestep in currentfile

  if (multiproc && filereader) {
    for (int i = 0; i < nreader; i++) {
      if (me == 0 && i == 0) continue;
      char *ptr = strchr(files[currentfile],'%');
      char *multiname = new char[strlen(files[currentfile]) + 16];
      *ptr = '\0';
      sprintf(multiname,"%s%d%s",files[currentfile],firstfile+i,ptr+1);
      *ptr = '%';
      readers[i]->open_file(multiname);
      delete [] multiname;

      bigint step;
      while (1) {
        eofflag = readers[i]->read_time(step);
        if (eofflag) break;
        if (step == ntimestep) break;
        readers[i]->skip();
      }

      if (eofflag)
        error->one(FLERR,"Read dump parallel files "
                   "do not all have same timestep");
    }
  }

  return ntimestep;
}

/* ----------------------------------------------------------------------
   read and broadcast and store snapshot header info
   set nsnapatoms = # of atoms in snapshot
------------------------------------------------------------------------- */

void ReadDump::header(int fieldinfo)
{
  int boxinfo, triclinic_snap;
  int fieldflag,xflag,yflag,zflag;

  if (filereader) {
    for (int i = 0; i < nreader; i++)
<<<<<<< HEAD
      nsnapatoms[i] = readers[i]->read_header(box,triclinic_snap,fieldinfo,
=======
      nsnapatoms[i] = readers[i]->read_header(box,boxinfo,triclinic_snap,fieldinfo,
>>>>>>> 5e3fe197
                                              nfield,fieldtype,fieldlabel,
                                              scaleflag,wrapflag,fieldflag,
                                              xflag,yflag,zflag);
  }

<<<<<<< HEAD
  MPI_Bcast(nsnapatoms,nreader,MPI_LMP_BIGINT,0,clustercomm);
  MPI_Bcast(&triclinic_snap,1,MPI_INT,0,clustercomm);
  MPI_Bcast(&box[0][0],9,MPI_DOUBLE,0,clustercomm);
=======
  if (!parallel) {
    MPI_Bcast(nsnapatoms,nreader,MPI_LMP_BIGINT,0,clustercomm);
    MPI_Bcast(&boxinfo,1,MPI_INT,0,clustercomm);
    MPI_Bcast(&triclinic_snap,1,MPI_INT,0,clustercomm);
    MPI_Bcast(&box[0][0],9,MPI_DOUBLE,0,clustercomm);
  }
>>>>>>> 5e3fe197

  // local copy of snapshot box parameters
  // used in xfield,yfield,zfield when converting dump atom to absolute coords

  if (boxinfo) {
    xlo = box[0][0];
    xhi = box[0][1];
    ylo = box[1][0];
    yhi = box[1][1];
    zlo = box[2][0];
    zhi = box[2][1];

    if (triclinic_snap) {
      xy = box[0][2];
      xz = box[1][2];
      yz = box[2][2];
      double xdelta = MIN(0.0,xy);
      xdelta = MIN(xdelta,xz);
      xdelta = MIN(xdelta,xy+xz);
      xlo = xlo - xdelta;
      xdelta = MAX(0.0,xy);
      xdelta = MAX(xdelta,xz);
      xdelta = MAX(xdelta,xy+xz);
      xhi = xhi - xdelta;
      ylo = ylo - MIN(0.0,yz);
      yhi = yhi - MAX(0.0,yz);
    }
    xprd = xhi - xlo;
    yprd = yhi - ylo;
    zprd = zhi - zlo;
  }

  // done if not checking fields

  if (!fieldinfo) return;

  MPI_Bcast(&fieldflag,1,MPI_INT,0,clustercomm);
  MPI_Bcast(&xflag,1,MPI_INT,0,clustercomm);
  MPI_Bcast(&yflag,1,MPI_INT,0,clustercomm);
  MPI_Bcast(&zflag,1,MPI_INT,0,clustercomm);

  // error check on current vs new box and fields
  // boxinfo == 0 means no box info in file

  if (boxflag) {
    if (!boxinfo)
      error->all(FLERR,"No box information in dump, must use 'box no'");
    else if ((triclinic_snap && !triclinic) ||
             (!triclinic_snap && triclinic))
      error->one(FLERR,"Read_dump triclinic status does not match simulation");
  }

  // error check on requested fields existing in dump file

  if (fieldflag < 0)
    error->one(FLERR,"Read_dump field not found in dump file");

  // all explicitly requested x,y,z must have consistent scaling & wrapping

  int value = MAX(xflag,yflag);
  value = MAX(zflag,value);
  if ((xflag != UNSET && xflag != value) ||
      (yflag != UNSET && yflag != value) ||
      (zflag != UNSET && zflag != value))
    error->one(FLERR,
               "Read_dump xyz fields do not have consistent scaling/wrapping");

  // set scaled/wrapped based on xyz flags

  value = UNSET;
  if (xflag != UNSET) value = xflag;
  if (yflag != UNSET) value = yflag;
  if (zflag != UNSET) value = zflag;

  if (value == UNSET) {
    scaled = wrapped = 0;
  } else if (value == NOSCALE_NOWRAP) {
    scaled = wrapped = 0;
  } else if (value == NOSCALE_WRAP) {
    scaled = 0;
    wrapped = 1;
  } else if (value == SCALE_NOWRAP) {
    scaled = 1;
    wrapped = 0;
  } else if (value == SCALE_WRAP) {
    scaled = wrapped = 1;
  }

  // scaled, triclinic coords require all 3 x,y,z fields, to perform unscaling
  // set yindex,zindex = column index of Y and Z fields in fields array
  // needed for unscaling to absolute coords in xfield(), yfield(), zfield()

  if (scaled && triclinic == 1) {
    int flag = 0;
    if (xflag == UNSET) flag = 1;
    if (yflag == UNSET) flag = 1;
    if (dimension == 3 && zflag == UNSET) flag = 1;
    if (flag)
      error->one(FLERR,"All read_dump x,y,z fields must be specified for "
                 "scaled, triclinic coords");

    for (int i = 0; i < nfield; i++) {
      if (fieldtype[i] == Y) yindex = i;
      if (fieldtype[i] == Z) zindex = i;
    }
  }
}

/* ----------------------------------------------------------------------
   read and process one snapshot of atoms
------------------------------------------------------------------------- */

void ReadDump::atoms()
{
  // initialize counters

  npurge = nreplace = ntrim = nadd = 0;

  // if purgeflag set, delete all current atoms

  if (purgeflag) {
    if (atom->map_style) atom->map_clear();
    npurge = atom->nlocal;
    atom->nlocal = atom->nghost = 0;
    atom->natoms = 0;
  }

  // read all the snapshot atoms into fields
  // each proc will own an arbitrary subset of atoms

  read_atoms();

  // migrate old owned atoms to new procs based on atom IDs
  // not necessary if purged all old atoms or if only 1 proc

  if (!purgeflag && nprocs > 1) migrate_old_atoms();

  // migrate new snapshot atoms to same new procs based on atom IDs
  // not necessary if purged all old atoms or if only 1 proc

  if (!purgeflag && nprocs > 1) migrate_new_atoms();

  // must build map if not a molecular system
  // this will be needed to match new atoms to old atoms

  int mapflag = 0;
  if (atom->map_style == 0) {
    mapflag = 1;
    atom->map_init();
    atom->map_set();
  }

  // each proc now owns both old and new info for same subset of atoms
  // update each local atom with new info

  process_atoms();

  // check that atom IDs are valid

  atom->tag_check();

  // delete atom map if created it above
  // else reinitialize map for current atoms
  // do this before migrating atoms to new procs via Irregular

  if (mapflag) {
    atom->map_delete();
    atom->map_style = 0;
  } else {
    atom->nghost = 0;
    atom->map_init();
    atom->map_set();
  }

  // overwrite simulation box with dump snapshot box if requested
  // reallocate processors to box

  if (boxflag) {
    domain->boxlo[0] = xlo;
    domain->boxhi[0] = xhi;
    domain->boxlo[1] = ylo;
    domain->boxhi[1] = yhi;
    if (dimension == 3) {
      domain->boxlo[2] = zlo;
      domain->boxhi[2] = zhi;
    }
    if (triclinic) {
      domain->xy = xy;
      if (dimension == 3) {
        domain->xz = xz;
        domain->yz = yz;
      }
    }

    domain->set_initial_box();
    domain->set_global_box();
    comm->set_proc_grid(0);
    domain->set_local_box();
  }

  // migrate atoms to their new owing proc, based on atom coords

  migrate_atoms_by_coords();
}

/* ----------------------------------------------------------------------
   read all the snapshot atoms into fields
   done in different ways for multiproc no/yes and # of procs < or >= nprocs
   nnew = # of snapshot atoms this proc stores
------------------------------------------------------------------------- */

void ReadDump::read_atoms()
{
  int count,nread,nsend,nrecv,otherproc;
  bigint nsnap,ntotal,ofirst,olast,rfirst,rlast,lo,hi;
  MPI_Request request;
  MPI_Status status;

  // one reader per cluster of procs
  // each reading proc reads one file and splits data across cluster
  // cluster can be all procs or a subset

<<<<<<< HEAD
  if (!multiproc || multiproc_nfile < nprocs) {
=======
  if (!parallel && (!multiproc || multiproc_nfile < nprocs)) {
>>>>>>> 5e3fe197
    nsnap = nsnapatoms[0];

    if (filereader) {
      if (!buf) memory->create(buf,CHUNK,nfield,"read_dump:buf");

      otherproc = 0;
      ofirst = (bigint) otherproc * nsnap/nprocs_cluster;
      olast = (bigint) (otherproc+1) * nsnap/nprocs_cluster;
      if (olast-ofirst > MAXSMALLINT)
        error->one(FLERR,"Read dump snapshot is too large for a proc");
      nnew = static_cast<int> (olast - ofirst);

      if (nnew > maxnew || maxnew == 0) {
        memory->destroy(fields);
        maxnew = MAX(nnew,1);    // avoid NULL ptr
        memory->create(fields,maxnew,nfield,"read_dump:fields");
      }

      ntotal = 0;
      while (ntotal < nsnap) {
        nread = MIN(CHUNK,nsnap-ntotal);
        readers[0]->read_atoms(nread,nfield,buf);
        rfirst = ntotal;
        rlast = ntotal + nread;

        nsend = 0;
        while (nsend < nread) {
          lo = MAX(ofirst,rfirst);
          hi = MIN(olast,rlast);
          if (otherproc)    // send to otherproc or copy to self
            MPI_Send(&buf[nsend][0],(hi-lo)*nfield,MPI_DOUBLE,
                     otherproc,0,clustercomm);
          else
            memcpy(&fields[rfirst][0],&buf[nsend][0],
                   (hi-lo)*nfield*sizeof(double));
          nsend += hi-lo;
          if (hi == olast) {
            otherproc++;
            ofirst = (bigint) otherproc * nsnap/nprocs_cluster;
            olast = (bigint) (otherproc+1) * nsnap/nprocs_cluster;
          }
        }

        ntotal += nread;
      }

    } else {
      ofirst = (bigint) me_cluster * nsnap/nprocs_cluster;
      olast = (bigint) (me_cluster+1) * nsnap/nprocs_cluster;
      if (olast-ofirst > MAXSMALLINT)
        error->one(FLERR,"Read dump snapshot is too large for a proc");
      nnew = static_cast<int> (olast - ofirst);
      if (nnew > maxnew || maxnew == 0) {
        memory->destroy(fields);
        maxnew = MAX(nnew,1);     // avoid NULL ptr
        memory->create(fields,maxnew,nfield,"read_dump:fields");
      }

      nrecv = 0;
      while (nrecv < nnew) {
        MPI_Irecv(&fields[nrecv][0],(nnew-nrecv)*nfield,MPI_DOUBLE,0,0,
                  clustercomm,&request);
        MPI_Wait(&request,&status);
        MPI_Get_count(&status,MPI_DOUBLE,&count);
        nrecv += count/nfield;
      }
    }

  // every proc is a filereader, reads one or more files
  // each proc keeps all data it reads, no communication required

<<<<<<< HEAD
  } else if (multiproc_nfile >= nprocs) {
=======
  } else if (multiproc_nfile >= nprocs || parallel) {
>>>>>>> 5e3fe197
    bigint sum = 0;
    for (int i = 0; i < nreader; i++)
      sum += nsnapatoms[i];
    if (sum > MAXSMALLINT)
      error->one(FLERR,"Read dump snapshot is too large for a proc");
    nnew = static_cast<int> (sum);
    if (nnew > maxnew || maxnew == 0) {
      memory->destroy(fields);
      maxnew = MAX(nnew,1);     // avoid NULL ptr
      memory->create(fields,maxnew,nfield,"read_dump:fields");
    }

    nnew = 0;
    for (int i = 0; i < nreader; i++) {
      nsnap = nsnapatoms[i];
      ntotal = 0;
      while (ntotal < nsnap) {
<<<<<<< HEAD
        nread = MIN(CHUNK,nsnap-ntotal);
=======
        if (parallel) {
          // read the whole thing at once
          nread = nsnap-ntotal;
        } else {
          nread = MIN(CHUNK,nsnap-ntotal);
        }
>>>>>>> 5e3fe197
        readers[i]->read_atoms(nread,nfield,&fields[nnew+ntotal]);
        ntotal += nread;
      }
      nnew += nsnap;
    }
  }
}

/* ----------------------------------------------------------------------
   update info for each old atom I own based on snapshot info
   if in replace mode and atom ID matches current atom,
     overwrite atom info with fields from dump file
   if in add mode and atom ID does not match any old atom,
     create new atom with dump file field values
------------------------------------------------------------------------- */

void ReadDump::process_atoms()
{
  int i,m,ifield,itype;
  int xbox,ybox,zbox;
  tagint mtag;
  int *updateflag,*newflag;

  // updateflag[i] = flag for old atoms, 1 if updated, else 0
  // newflag[i] = flag for new atoms, 0 if used to update old atom, else 1

  int nlocal = atom->nlocal;
  memory->create(updateflag,nlocal,"read_dump:updateflag");
  for (int i = 0; i < nlocal; i++) updateflag[i] = 0;
  memory->create(newflag,nnew,"read_dump:newflag");
  for (int i = 0; i < nnew; i++) newflag[i] = 1;

  // loop over new atoms

  double **x = atom->x;
  double **v = atom->v;
  double *q = atom->q;
  double **f = atom->f;
  tagint *tag = atom->tag;
  imageint *image = atom->image;
  tagint map_tag_max = atom->map_tag_max;

  for (i = 0; i < nnew; i++) {

    // check if new atom matches one I own
    // setting m = -1 forces new atom not to match
    // NOTE: atom ID in fields is stored as double, not as ubuf
    //       so can only cast it to tagint, thus cannot be full 64-bit ID

    mtag = static_cast<tagint> (fields[i][0]);
    if (mtag <= map_tag_max) m = atom->map(mtag);
    else m = -1;
    if (m < 0 || m >= nlocal) continue;

    updateflag[m] = 1;
    newflag[i] = 0;

    if (replaceflag) {
      nreplace++;

      // current image flags

      xbox = (image[m] & IMGMASK) - IMGMAX;
      ybox = (image[m] >> IMGBITS & IMGMASK) - IMGMAX;
      zbox = (image[m] >> IMG2BITS) - IMGMAX;

      // overwrite atom attributes with field info
      // start from field 1 since 0 = id, 1 will be skipped if type

      for (ifield = 1; ifield < nfield; ifield++) {
        switch (fieldtype[ifield]) {
        case X:
          x[m][0] = xfield(i,ifield);
          break;
        case Y:
          x[m][1] = yfield(i,ifield);
          break;
        case Z:
          x[m][2] = zfield(i,ifield);
          break;
        case VX:
          v[m][0] = fields[i][ifield];
          break;
        case Q:
          q[m] = fields[i][ifield];
          break;
        case VY:
          v[m][1] = fields[i][ifield];
          break;
        case VZ:
          v[m][2] = fields[i][ifield];
          break;
        case IX:
          xbox = static_cast<int> (fields[i][ifield]);
          break;
        case IY:
          ybox = static_cast<int> (fields[i][ifield]);
          break;
        case IZ:
          zbox = static_cast<int> (fields[i][ifield]);
          break;
        case FX:
          f[m][0] = fields[i][ifield];
          break;
        case FY:
          f[m][1] = fields[i][ifield];
          break;
        case FZ:
          f[m][2] = fields[i][ifield];
          break;
        }
      }

      // replace image flag in case changed by ix,iy,iz fields or unwrapping

      if (!wrapped) xbox = ybox = zbox = 0;

      image[m] = ((imageint) (xbox + IMGMAX) & IMGMASK) |
        (((imageint) (ybox + IMGMAX) & IMGMASK) << IMGBITS) |
        (((imageint) (zbox + IMGMAX) & IMGMASK) << IMG2BITS);
    }
  }

  // if trimflag set, delete atoms not updated by snapshot atoms
<<<<<<< HEAD

  if (trimflag) {
    AtomVec *avec = atom->avec;

    int i = 0;
    while (i < nlocal) {
      if (!updateflag[i]) {
        avec->copy(nlocal-1,i,1);
        updateflag[i] = updateflag[nlocal-1];
        nlocal--;
        ntrim++;
      } else i++;
    }

    atom->nlocal = nlocal;
    bigint nblocal = atom->nlocal;
    MPI_Allreduce(&nblocal,&atom->natoms,1,MPI_LMP_BIGINT,MPI_SUM,world);
  }

  // done if cannot add new atoms

=======

  if (trimflag) {
    AtomVec *avec = atom->avec;

    int i = 0;
    while (i < nlocal) {
      if (!updateflag[i]) {
        avec->copy(nlocal-1,i,1);
        updateflag[i] = updateflag[nlocal-1];
        nlocal--;
        ntrim++;
      } else i++;
    }

    atom->nlocal = nlocal;
    bigint nblocal = atom->nlocal;
    MPI_Allreduce(&nblocal,&atom->natoms,1,MPI_LMP_BIGINT,MPI_SUM,world);
  }

  // done if cannot add new atoms

>>>>>>> 5e3fe197
  if (addflag == NOADD) {
    memory->destroy(updateflag);
    memory->destroy(newflag);
    return;
  }

  // ----------------------------------------------------
  // create new atoms for dump file atoms with ID that matches no old atom
  // ----------------------------------------------------

  // first check that dump file snapshot has atom type field

  int tflag = 0;
  for (ifield = 0; ifield < nfield; ifield++)
    if (fieldtype[ifield] == TYPE) tflag = 1;
  if (!tflag)
    error->all(FLERR,"Cannot add atoms if dump file does not store atom type");

  int nlocal_previous = atom->nlocal;
  double one[3];

  for (i = 0; i < nnew; i++) {
    if (!newflag[i]) continue;

    // create type and coord fields from dump file
    // coord = 0.0 unless corresponding dump file field was specified

    itype = 0;
    one[0] = one[1] = one[2] = 0.0;
    for (ifield = 1; ifield < nfield; ifield++) {
      switch (fieldtype[ifield]) {
      case TYPE:
        itype = static_cast<int> (fields[i][ifield]);
        break;
      case X:
        one[0] = xfield(i,ifield);
        break;
      case Y:
        one[1] = yfield(i,ifield);
        break;
      case Z:
        one[2] = zfield(i,ifield);
        break;
      }
    }

    // create the atom on proc that owns it
    // reset v,image ptrs in case they are reallocated

    m = atom->nlocal;
    atom->avec->create_atom(itype,one);
    nadd++;

    tag = atom->tag;
    v = atom->v;
    q = atom->q;
    image = atom->image;

    // set atom attributes from other dump file fields

    xbox = ybox = zbox = 0;

    for (ifield = 0; ifield < nfield; ifield++) {
      switch (fieldtype[ifield]) {
      case ID:
        if (addflag == KEEPADD)
          tag[m] = static_cast<tagint> (fields[i][ifield]);
        break;
      case VX:
        v[m][0] = fields[i][ifield];
        break;
      case VY:
        v[m][1] = fields[i][ifield];
        break;
      case VZ:
        v[m][2] = fields[i][ifield];
        break;
      case Q:
        q[m] = fields[i][ifield];
        break;
      case IX:
        xbox = static_cast<int> (fields[i][ifield]);
        break;
      case IY:
        ybox = static_cast<int> (fields[i][ifield]);
        break;
      case IZ:
        zbox = static_cast<int> (fields[i][ifield]);
        break;
      }

      // reset image flag in case changed by ix,iy,iz fields

      image[m] = ((imageint) (xbox + IMGMAX) & IMGMASK) |
        (((imageint) (ybox + IMGMAX) & IMGMASK) << IMGBITS) |
        (((imageint) (zbox + IMGMAX) & IMGMASK) << IMG2BITS);
    }
  }

  // if addflag = YESADD or KEEPADD, update total atom count

  if (addflag == YESADD || addflag == KEEPADD) {
    bigint nblocal = atom->nlocal;
    MPI_Allreduce(&nblocal,&atom->natoms,1,MPI_LMP_BIGINT,MPI_SUM,world);
  }

  // if addflag = YESADD,
  // assign consistent IDs to new snapshot atoms across all procs

  if (addflag == YESADD) {
    if (atom->natoms < 0 || atom->natoms >= MAXBIGINT)
      error->all(FLERR,"Too many total atoms");
    if (atom->tag_enable) atom->tag_extend();
  }

  // init per-atom fix/compute/variable values for created atoms

  atom->data_fix_compute_variable(nlocal_previous,atom->nlocal);

  // free allocated vectors

  memory->destroy(updateflag);
  memory->destroy(newflag);
}

/* ----------------------------------------------------------------------
   migrate old atoms to new procs based on atom IDs
   use migrate_atoms() with explicit processor assignments
------------------------------------------------------------------------- */

void ReadDump::migrate_old_atoms()
{
  tagint *tag = atom->tag;
  int nlocal = atom->nlocal;

  int *procassign;
  memory->create(procassign,nlocal,"read_dump:procassign");
  for (int i = 0; i < nlocal; i++)
    procassign[i] = tag[i] % nprocs;

  Irregular *irregular = new Irregular(lmp);
  irregular->migrate_atoms(1,1,procassign);
  delete irregular;

  memory->destroy(procassign);
}

/* ----------------------------------------------------------------------
   migrate new atoms to same new procs based on atom IDs
------------------------------------------------------------------------- */

void ReadDump::migrate_new_atoms()
{
  tagint mtag;
  int *procassign;
  double **newfields;

  memory->create(procassign,nnew,"read_dump:procassign");
  for (int i = 0; i < nnew; i++) {
    mtag = static_cast<tagint> (fields[i][0]);
    procassign[i] = mtag % nprocs;
  }

  Irregular *irregular = new Irregular(lmp);
  int nrecv = irregular->create_data(nnew,procassign,1);
  int newmaxnew = MAX(nrecv,maxnew);
  newmaxnew = MAX(newmaxnew,1);    // avoid NULL ptr
  memory->create(newfields,newmaxnew,nfield,"read_dump:newfields");
  irregular->exchange_data((char *) &fields[0][0],nfield*sizeof(double),
                           (char *) &newfields[0][0]);
  irregular->destroy_data();
  delete irregular;

  memory->destroy(fields);
  memory->destroy(procassign);

  // point fields at newfields

  fields = newfields;
  maxnew = newmaxnew;
  nnew = nrecv;
}

/* ----------------------------------------------------------------------
   migrate final atoms to new procs based on atom coords
   use migrate_atoms() with implicit processor assignments based on atom coords
   move atoms back inside simulation box and to new processors
   use remap() instead of pbc() in case atoms moved a long distance
   adjust image flags of all atoms (old and new) based on current box
------------------------------------------------------------------------- */

void ReadDump::migrate_atoms_by_coords()
{
  double **x = atom->x;
  imageint *image = atom->image;
  int nlocal = atom->nlocal;
  for (int i = 0; i < nlocal; i++) domain->remap(x[i],image[i]);

  if (triclinic) domain->x2lamda(atom->nlocal);
  domain->reset_box();
  Irregular *irregular = new Irregular(lmp);
  irregular->migrate_atoms(1);
  delete irregular;
  if (triclinic) domain->lamda2x(atom->nlocal);
}

/* ----------------------------------------------------------------------
   process arg list for dump file fields and optional keywords
------------------------------------------------------------------------- */

int ReadDump::fields_and_keywords(int narg, char **arg)
{
  // per-field vectors, leave space for ID and TYPE

  fieldtype = new int[narg+2];
  fieldlabel = new char*[narg+2];

  // add id and type fields as needed
  // scan ahead to see if "add yes/keep" keyword/value is used
  // requires extra "type" field from from dump file

  int iarg;
  for (iarg = 0; iarg < narg; iarg++)
    if (strcmp(arg[iarg],"add") == 0)
      if (iarg < narg-1 && (strcmp(arg[iarg+1],"yes") == 0 ||
                            strcmp(arg[iarg+1],"keep") == 0)) break;
<<<<<<< HEAD

  nfield = 0;
  fieldtype[nfield++] = ID;
  if (iarg < narg) fieldtype[nfield++] = TYPE;

=======

  nfield = 0;
  fieldtype[nfield++] = ID;
  if (iarg < narg) fieldtype[nfield++] = TYPE;

>>>>>>> 5e3fe197
  // parse fields

  iarg = 0;
  while (iarg < narg) {
    int type = whichtype(arg[iarg]);
    if (type < 0) break;
    if (type == Q && !atom->q_flag)
      error->all(FLERR,"Read dump of atom property that isn't allocated");
    fieldtype[nfield++] = type;
    iarg++;
  }

  // check for no fields

  if (fieldtype[nfield-1] == ID || fieldtype[nfield-1] == TYPE)
    error->all(FLERR,"Illegal read_dump command");

  if (dimension == 2) {
    for (int i = 0; i < nfield; i++)
      if (fieldtype[i] == Z || fieldtype[i] == VZ ||
          fieldtype[i] == IZ || fieldtype[i] == FZ)
        error->all(FLERR,"Illegal read_dump command");
  }

  for (int i = 0; i < nfield; i++)
    for (int j = i+1; j < nfield; j++)
      if (fieldtype[i] == fieldtype[j])
        error->all(FLERR,"Duplicate fields in read_dump command");

  // parse optional args

  multiproc_nfile = 0;
  boxflag = 1;
  replaceflag = 1;
  purgeflag = 0;
  trimflag = 0;
  addflag = NOADD;
  for (int i = 0; i < nfield; i++) fieldlabel[i] = NULL;
  scaleflag = 0;
  wrapflag = 1;

  while (iarg < narg) {
    if (strcmp(arg[iarg],"nfile") == 0) {
      if (iarg+2 > narg) error->all(FLERR,"Illegal read_dump command");
      multiproc_nfile = force->inumeric(FLERR,arg[iarg+1]);
      iarg += 2;
    } else if (strcmp(arg[iarg],"box") == 0) {
      if (iarg+2 > narg) error->all(FLERR,"Illegal read_dump command");
      if (strcmp(arg[iarg+1],"yes") == 0) boxflag = 1;
      else if (strcmp(arg[iarg+1],"no") == 0) boxflag = 0;
      else error->all(FLERR,"Illegal read_dump command");
      iarg += 2;
    } else if (strcmp(arg[iarg],"replace") == 0) {
      if (iarg+2 > narg) error->all(FLERR,"Illegal read_dump command");
      if (strcmp(arg[iarg+1],"yes") == 0) replaceflag = 1;
      else if (strcmp(arg[iarg+1],"no") == 0) replaceflag = 0;
      else error->all(FLERR,"Illegal read_dump command");
      iarg += 2;
    } else if (strcmp(arg[iarg],"purge") == 0) {
      if (iarg+2 > narg) error->all(FLERR,"Illegal read_dump command");
      if (strcmp(arg[iarg+1],"yes") == 0) purgeflag = 1;
      else if (strcmp(arg[iarg+1],"no") == 0) purgeflag = 0;
      else error->all(FLERR,"Illegal read_dump command");
      iarg += 2;
    } else if (strcmp(arg[iarg],"trim") == 0) {
      if (iarg+2 > narg) error->all(FLERR,"Illegal read_dump command");
      if (strcmp(arg[iarg+1],"yes") == 0) trimflag = 1;
      else if (strcmp(arg[iarg+1],"no") == 0) trimflag = 0;
      else error->all(FLERR,"Illegal read_dump command");
      iarg += 2;
    } else if (strcmp(arg[iarg],"add") == 0) {
      if (iarg+2 > narg) error->all(FLERR,"Illegal read_dump command");
      if (strcmp(arg[iarg+1],"yes") == 0) addflag = YESADD;
      else if (strcmp(arg[iarg+1],"no") == 0) addflag = NOADD;
      else if (strcmp(arg[iarg+1],"keep") == 0) addflag = KEEPADD;
      else error->all(FLERR,"Illegal read_dump command");
      iarg += 2;
    } else if (strcmp(arg[iarg],"label") == 0) {
      if (iarg+3 > narg) error->all(FLERR,"Illegal read_dump command");
      int type = whichtype(arg[iarg+1]);
      int i;
      for (i = 0; i < nfield; i++)
        if (type == fieldtype[i]) break;
      if (i == nfield) error->all(FLERR,"Illegal read_dump command");
      int n = strlen(arg[iarg+2]) + 1;
      fieldlabel[i] = new char[n];
      strcpy(fieldlabel[i],arg[iarg+2]);
      iarg += 3;
    } else if (strcmp(arg[iarg],"scaled") == 0) {
      if (iarg+2 > narg) error->all(FLERR,"Illegal read_dump command");
      if (strcmp(arg[iarg+1],"yes") == 0) scaleflag = 1;
      else if (strcmp(arg[iarg+1],"no") == 0) scaleflag = 0;
      else error->all(FLERR,"Illegal read_dump command");
      iarg += 2;
    } else if (strcmp(arg[iarg],"wrapped") == 0) {
      if (iarg+2 > narg) error->all(FLERR,"Illegal read_dump command");
      if (strcmp(arg[iarg+1],"yes") == 0) wrapflag = 1;
      else if (strcmp(arg[iarg+1],"no") == 0) wrapflag = 0;
      else error->all(FLERR,"Illegal read_dump command");
      iarg += 2;
    } else if (strcmp(arg[iarg],"format") == 0) {
      if (iarg+2 > narg) error->all(FLERR,"Illegal read_dump command");
      delete [] readerstyle;
      int n = strlen(arg[iarg+1]) + 1;
      readerstyle = new char[n];
      strcpy(readerstyle,arg[iarg+1]);
      iarg += 2;
      break;
    } else error->all(FLERR,"Illegal read_dump command");
  }

  if (multiproc == 0 && multiproc_nfile)
    error->all(FLERR,"Dump file is not a multi-proc file");
  if (multiproc && multiproc_nfile == 0)
    error->all(FLERR,"Dump file is a multi-proc file");

  if (purgeflag && (replaceflag || trimflag))
    error->all(FLERR,"If read_dump purges it cannot replace or trim");
  if (addflag == KEEPADD && atom->tag_enable == 0)
    error->all(FLERR,"Read_dump cannot use 'add keep' without atom IDs");

  return narg-iarg;
}

/* ----------------------------------------------------------------------
   check if str is a field argument
   if yes, return index of which
   if not, return -1
------------------------------------------------------------------------- */

int ReadDump::whichtype(char *str)
{
  int type = -1;
  if (strcmp(str,"id") == 0) type = ID;
  else if (strcmp(str,"type") == 0) type = TYPE;
  else if (strcmp(str,"x") == 0) type = X;
  else if (strcmp(str,"y") == 0) type = Y;
  else if (strcmp(str,"z") == 0) type = Z;
  else if (strcmp(str,"vx") == 0) type = VX;
  else if (strcmp(str,"vy") == 0) type = VY;
  else if (strcmp(str,"vz") == 0) type = VZ;
  else if (strcmp(str,"q") == 0) type = Q;
  else if (strcmp(str,"ix") == 0) type = IX;
  else if (strcmp(str,"iy") == 0) type = IY;
  else if (strcmp(str,"iz") == 0) type = IZ;
  else if (strcmp(str,"fx") == 0) type = FX;
  else if (strcmp(str,"fy") == 0) type = FY;
  else if (strcmp(str,"fz") == 0) type = FZ;
  return type;
}

/* ----------------------------------------------------------------------
   convert XYZ fields in dump file into absolute, unscaled coordinates
   depends on scaled vs unscaled and triclinic vs orthogonal
   does not depend on wrapped vs unwrapped
------------------------------------------------------------------------- */

double ReadDump::xfield(int i, int j)
{
  if (!scaled) return fields[i][j];
  else if (!triclinic) return fields[i][j]*xprd + xlo;
  else if (dimension == 2)
    return xprd*fields[i][j] + xy*fields[i][yindex] + xlo;
  return xprd*fields[i][j] + xy*fields[i][yindex] + xz*fields[i][zindex] + xlo;
}

double ReadDump::yfield(int i, int j)
{
  if (!scaled) return fields[i][j];
  else if (!triclinic) return fields[i][j]*yprd + ylo;
  else if (dimension == 2) return yprd*fields[i][j] + ylo;
  return yprd*fields[i][j] + yz*fields[i][zindex] + ylo;
}

double ReadDump::zfield(int i, int j)
{
  if (!scaled) return fields[i][j];
  return fields[i][j]*zprd + zlo;
}<|MERGE_RESOLUTION|>--- conflicted
+++ resolved
@@ -74,11 +74,8 @@
   readers = NULL;
   nsnapatoms = NULL;
   clustercomm = MPI_COMM_NULL;
-<<<<<<< HEAD
-=======
   filereader = 0;
   parallel = 0;
->>>>>>> 5e3fe197
 }
 
 /* ---------------------------------------------------------------------- */
@@ -295,11 +292,7 @@
 
   // proc 0 finds the timestep in its first reader
 
-<<<<<<< HEAD
-  if (me == 0) {
-=======
   if (me == 0 || parallel) {
->>>>>>> 5e3fe197
 
     // exit file loop when dump timestep >= nrequest
     // or files exhausted
@@ -332,19 +325,12 @@
     if (exact && ntimestep != nrequest) ntimestep = -1;
   }
 
-<<<<<<< HEAD
-  // proc 0 broadcasts timestep and currentfile to all procs
-
-  MPI_Bcast(&ntimestep,1,MPI_LMP_BIGINT,0,world);
-  MPI_Bcast(&currentfile,1,MPI_INT,0,world);
-=======
   if (!parallel) {
     // proc 0 broadcasts timestep and currentfile to all procs
 
     MPI_Bcast(&ntimestep,1,MPI_LMP_BIGINT,0,world);
     MPI_Bcast(&currentfile,1,MPI_INT,0,world);
   }
->>>>>>> 5e3fe197
 
   // if ntimestep < 0:
   // all filereader procs close all their files and return
@@ -403,11 +389,7 @@
 
   // proc 0 finds the timestep in its first reader
 
-<<<<<<< HEAD
-  if (me == 0) {
-=======
   if (me == 0 || parallel) {
->>>>>>> 5e3fe197
 
     // exit file loop when dump timestep matches all criteria
     // or files exhausted
@@ -453,32 +435,20 @@
     if (ntimestep > nlast) ntimestep = -1;
   }
 
-<<<<<<< HEAD
-  // proc 0 broadcasts timestep and currentfile to all procs
-
-  MPI_Bcast(&ntimestep,1,MPI_LMP_BIGINT,0,world);
-  MPI_Bcast(&currentfile,1,MPI_INT,0,world);
-=======
   if (!parallel) {
     // proc 0 broadcasts timestep and currentfile to all procs
 
     MPI_Bcast(&ntimestep,1,MPI_LMP_BIGINT,0,world);
     MPI_Bcast(&currentfile,1,MPI_INT,0,world);
   }
->>>>>>> 5e3fe197
 
   // if ntimestep < 0:
   // all filereader procs close all their files and return
 
   if (ntimestep < 0) {
-<<<<<<< HEAD
-    for (int i = 0; i < nreader; i++)
-      readers[i]->close_file();
-=======
     if (filereader)
       for (int i = 0; i < nreader; i++)
         readers[i]->close_file();
->>>>>>> 5e3fe197
     return ntimestep;
   }
 
@@ -525,28 +495,18 @@
 
   if (filereader) {
     for (int i = 0; i < nreader; i++)
-<<<<<<< HEAD
-      nsnapatoms[i] = readers[i]->read_header(box,triclinic_snap,fieldinfo,
-=======
       nsnapatoms[i] = readers[i]->read_header(box,boxinfo,triclinic_snap,fieldinfo,
->>>>>>> 5e3fe197
                                               nfield,fieldtype,fieldlabel,
                                               scaleflag,wrapflag,fieldflag,
                                               xflag,yflag,zflag);
   }
 
-<<<<<<< HEAD
-  MPI_Bcast(nsnapatoms,nreader,MPI_LMP_BIGINT,0,clustercomm);
-  MPI_Bcast(&triclinic_snap,1,MPI_INT,0,clustercomm);
-  MPI_Bcast(&box[0][0],9,MPI_DOUBLE,0,clustercomm);
-=======
   if (!parallel) {
     MPI_Bcast(nsnapatoms,nreader,MPI_LMP_BIGINT,0,clustercomm);
     MPI_Bcast(&boxinfo,1,MPI_INT,0,clustercomm);
     MPI_Bcast(&triclinic_snap,1,MPI_INT,0,clustercomm);
     MPI_Bcast(&box[0][0],9,MPI_DOUBLE,0,clustercomm);
   }
->>>>>>> 5e3fe197
 
   // local copy of snapshot box parameters
   // used in xfield,yfield,zfield when converting dump atom to absolute coords
@@ -769,11 +729,7 @@
   // each reading proc reads one file and splits data across cluster
   // cluster can be all procs or a subset
 
-<<<<<<< HEAD
-  if (!multiproc || multiproc_nfile < nprocs) {
-=======
   if (!parallel && (!multiproc || multiproc_nfile < nprocs)) {
->>>>>>> 5e3fe197
     nsnap = nsnapatoms[0];
 
     if (filereader) {
@@ -845,11 +801,7 @@
   // every proc is a filereader, reads one or more files
   // each proc keeps all data it reads, no communication required
 
-<<<<<<< HEAD
-  } else if (multiproc_nfile >= nprocs) {
-=======
   } else if (multiproc_nfile >= nprocs || parallel) {
->>>>>>> 5e3fe197
     bigint sum = 0;
     for (int i = 0; i < nreader; i++)
       sum += nsnapatoms[i];
@@ -867,16 +819,12 @@
       nsnap = nsnapatoms[i];
       ntotal = 0;
       while (ntotal < nsnap) {
-<<<<<<< HEAD
-        nread = MIN(CHUNK,nsnap-ntotal);
-=======
         if (parallel) {
           // read the whole thing at once
           nread = nsnap-ntotal;
         } else {
           nread = MIN(CHUNK,nsnap-ntotal);
         }
->>>>>>> 5e3fe197
         readers[i]->read_atoms(nread,nfield,&fields[nnew+ntotal]);
         ntotal += nread;
       }
@@ -1001,7 +949,6 @@
   }
 
   // if trimflag set, delete atoms not updated by snapshot atoms
-<<<<<<< HEAD
 
   if (trimflag) {
     AtomVec *avec = atom->avec;
@@ -1023,29 +970,6 @@
 
   // done if cannot add new atoms
 
-=======
-
-  if (trimflag) {
-    AtomVec *avec = atom->avec;
-
-    int i = 0;
-    while (i < nlocal) {
-      if (!updateflag[i]) {
-        avec->copy(nlocal-1,i,1);
-        updateflag[i] = updateflag[nlocal-1];
-        nlocal--;
-        ntrim++;
-      } else i++;
-    }
-
-    atom->nlocal = nlocal;
-    bigint nblocal = atom->nlocal;
-    MPI_Allreduce(&nblocal,&atom->natoms,1,MPI_LMP_BIGINT,MPI_SUM,world);
-  }
-
-  // done if cannot add new atoms
-
->>>>>>> 5e3fe197
   if (addflag == NOADD) {
     memory->destroy(updateflag);
     memory->destroy(newflag);
@@ -1272,19 +1196,11 @@
     if (strcmp(arg[iarg],"add") == 0)
       if (iarg < narg-1 && (strcmp(arg[iarg+1],"yes") == 0 ||
                             strcmp(arg[iarg+1],"keep") == 0)) break;
-<<<<<<< HEAD
 
   nfield = 0;
   fieldtype[nfield++] = ID;
   if (iarg < narg) fieldtype[nfield++] = TYPE;
 
-=======
-
-  nfield = 0;
-  fieldtype[nfield++] = ID;
-  if (iarg < narg) fieldtype[nfield++] = TYPE;
-
->>>>>>> 5e3fe197
   // parse fields
 
   iarg = 0;
